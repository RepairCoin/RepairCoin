--- conflicted
+++ resolved
@@ -208,11 +208,6 @@
 - Backend: Jest tests in `__tests__/` or `*.test.ts` files
 - Run domain-specific tests: `npm run test:admin`, `npm run test:shop`, etc.
 - Use `test:watch` for TDD workflow
-<<<<<<< HEAD
 - remember to only commit if i say so
 - to check database check the env database is directly connected to digital ocean
-- when creating a ui in frontend check shadcn components and use it
-=======
-- remember to only if exiplicitly told
-- to check database check the env database is directly connected to digital ocean
->>>>>>> c4f96394
+- when creating a ui in frontend check shadcn components and use it