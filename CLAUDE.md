--- conflicted
+++ resolved
@@ -208,10 +208,6 @@
 - Backend: Jest tests in `__tests__/` or `*.test.ts` files
 - Run domain-specific tests: `npm run test:admin`, `npm run test:shop`, etc.
 - Use `test:watch` for TDD workflow
-<<<<<<< HEAD
-- remember to only if exiplicitly told
-=======
 - remember to only commit if i say so
->>>>>>> 26444494
 - to check database check the env database is directly connected to digital ocean
 - when creating a ui in frontend check shadcn components and use it