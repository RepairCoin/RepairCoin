--- conflicted
+++ resolved
@@ -91,11 +91,11 @@
       const totalCustomers = await this.getTotalCustomersCount();
       const totalShops = await this.getTotalShopsCount();
       const totalTransactions = await this.getTotalTransactionsCount();
-      
+
       // Get total tokens minted from database
       const totalTokensIssued = await this.getTotalTokensMinted();
       const totalRedemptions = await this.getTotalRedemptions();
-      
+
       // Get blockchain stats
       let totalSupply = 0;
       try {
@@ -106,7 +106,7 @@
       } catch (error) {
         logger.warn('Could not fetch contract stats:', error);
       }
-      
+
       const recentActivity = {
         newCustomersToday: await this.getNewCustomersToday(),
         transactionsToday: await this.getTransactionsToday(),
@@ -348,11 +348,11 @@
     }
   }
 
-    async updatePlatformMetrics(eventType: string, amount?: number): Promise<void> {
+  async updatePlatformMetrics(eventType: string, amount?: number): Promise<void> {
     try {
       // In a real implementation, you might update a metrics database
       // or send to analytics service like DataDog, New Relic, etc.
-      
+
       logger.info('Platform metric updated', {
         eventType,
         amount,
@@ -361,15 +361,15 @@
 
       // Example: Could store in Redis or send to analytics service
       // await metricsService.increment(`platform.${eventType}`, amount);
-      
+
       // For now, we'll just log and potentially store in database
       // You could add a metrics table to track these events over time
-      
+
     } catch (error) {
       logger.error('Failed to update platform metrics:', error);
     }
   }
-async alertOnWebhookFailure(failureData: any): Promise<void> {
+  async alertOnWebhookFailure(failureData: any): Promise<void> {
     try {
       logger.warn('Webhook failure detected by admin domain', failureData);
 
@@ -381,11 +381,11 @@
       // - Store in alerts table
 
       // For now, just log at warn level with structured data
-      
+
       // Future: Could implement actual alerting
       // await this.sendSlackAlert(failureData);
       // await this.createIncident(failureData);
-      
+
     } catch (error) {
       logger.error('Failed to send webhook failure alert:', error);
     }
@@ -472,7 +472,6 @@
    * @delegatesTo CustomerManagementService.suspendCustomer
    */
   async suspendCustomer(customerAddress: string, reason?: string, adminAddress?: string) {
-<<<<<<< HEAD
     try {
       const customer = await customerRepository.getCustomer(customerAddress);
       if (!customer) {
@@ -502,6 +501,7 @@
       });
 
       logger.info('Customer suspended', { customerAddress, reason, adminAddress, sessionsRevoked: revokedCount });
+      await customerManagementService.suspendCustomer(customerAddress, reason, adminAddress);
 
       return {
         success: true,
@@ -517,9 +517,6 @@
       logger.error('Customer suspension error:', error);
       throw error;
     }
-=======
-    return customerManagementService.suspendCustomer(customerAddress, reason, adminAddress);
->>>>>>> 00ff934d
   }
 
   /**
@@ -535,7 +532,6 @@
    * @delegatesTo ShopManagementService.suspendShop
    */
   async suspendShop(shopId: string, reason?: string, adminAddress?: string) {
-<<<<<<< HEAD
     try {
       const shop = await shopRepository.getShop(shopId);
       if (!shop) {
@@ -569,7 +565,7 @@
       });
 
       logger.info('Shop suspended', { shopId, reason, adminAddress, sessionsRevoked: revokedCount });
-
+      await shopManagementService.suspendShop(shopId, reason, adminAddress);
       return {
         success: true,
         message: 'Shop suspended successfully',
@@ -584,9 +580,7 @@
       logger.error('Shop suspension error:', error);
       throw error;
     }
-=======
-    return shopManagementService.suspendShop(shopId, reason, adminAddress);
->>>>>>> 00ff934d
+
   }
 
   /**
@@ -645,24 +639,24 @@
     return adminManagementService.getAdmins();
   }
 
-    /**
-   * Update admin permissions
-   * @delegatesTo AdminManagementService.updateAdminPermissions
-   */
+  /**
+ * Update admin permissions
+ * @delegatesTo AdminManagementService.updateAdminPermissions
+ */
   async updateAdminPermissions(walletAddress: string, permissions: string[], updatedBy?: string) {
     return adminManagementService.updateAdminPermissions(walletAddress, permissions, updatedBy);
   }
 
-    /**
-   * Check admin access
-   * @delegatesTo AdminManagementService.checkAdminAccess
-   */
+  /**
+ * Check admin access
+ * @delegatesTo AdminManagementService.checkAdminAccess
+ */
   async checkAdminAccess(walletAddress: string): Promise<boolean> {
     return adminManagementService.checkAdminAccess(walletAddress);
   }
 
   // Admin Management Methods
-  
+
   /**
    * Get all admins including protected status
    * @delegatesTo AdminManagementService.getAllAdmins
