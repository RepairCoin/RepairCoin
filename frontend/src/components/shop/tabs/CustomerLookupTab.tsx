"use client";

import React, { useState, useRef, useEffect } from "react";
import QrScanner from "qr-scanner";
<<<<<<< HEAD
import { Camera, X, Search } from "lucide-react";
=======
import { Camera, X, ScanLine, Search, Loader2 } from "lucide-react";
>>>>>>> c3cb0802
import toast from "react-hot-toast";
import CustomerCard from "@/components/shop/customers/CustomerCard";

// Search result from API
interface CustomerSearchResult {
  address: string;
  name?: string;
  tier: "BRONZE" | "SILVER" | "GOLD";
  lifetime_earnings: number;
  last_transaction_date?: string;
  total_transactions: number;
  isActive: boolean;
<<<<<<< HEAD
  lastEarnedDate?: string;
  homeShopId?: string;
  earningsByShop: { [shopId: string]: number };
  marketBalance?: number;
  totalBalance?: number;
=======
  suspended?: boolean;
}

// Search state
interface SearchState {
  query: string;
  results: CustomerSearchResult[];
  totalResults: number;
  isLoading: boolean;
  error: string | null;
  hasSearched: boolean;
>>>>>>> c3cb0802
}

interface CustomerLookupTabProps {
  shopId: string;
}

export const CustomerLookupTab: React.FC<CustomerLookupTabProps> = ({
  shopId,
}) => {
  const [searchQuery, setSearchQuery] = useState("");
  const [searchState, setSearchState] = useState<SearchState>({
    query: "",
    results: [],
    totalResults: 0,
    isLoading: false,
    error: null,
    hasSearched: false,
  });
  const [showQRScanner, setShowQRScanner] = useState(false);
  const [qrScanner, setQrScanner] = useState<QrScanner | null>(null);
  const [cameraLoading, setCameraLoading] = useState(false);
  const videoRef = useRef<HTMLVideoElement>(null);

  const searchCustomers = async (query?: string) => {
    const searchTerm = query ?? searchQuery;

    if (!searchTerm.trim()) {
      setSearchState(prev => ({
        ...prev,
        error: "Please enter a customer name or wallet address",
        hasSearched: true,
      }));
      return;
    }

    setSearchState(prev => ({ ...prev, isLoading: true, error: null }));

    try {
      // Use /api/customers endpoint to search ALL customers (not just shop-specific)
      const response = await fetch(
        `${process.env.NEXT_PUBLIC_API_URL}/customers?search=${encodeURIComponent(searchTerm)}&page=1&limit=50`,
        {
          credentials: "include", // Send HTTP-only cookies for auth
          headers: {
            "Content-Type": "application/json",
          },
        }
      );

      if (!response.ok) {
        throw new Error("Failed to search customers");
      }

<<<<<<< HEAD
      setCustomerData({
        address: searchAddress,
        name: customerInfo?.name,
        tier: customerInfo?.tier || "BRONZE",
        lifetimeEarnings:
          customerInfo?.lifetimeEarnings || earnedData.data.availableBalance,
        availableBalance: earnedData.data.availableBalance,
        isActive: customerInfo?.isActive ?? true,
        lastEarnedDate: customerInfo?.lastEarnedDate,
        homeShopId: earnedData.data.homeShopId,
        earningsByShop,
        marketBalance: 0,
        totalBalance: earnedData.data.availableBalance,
=======
      const data = await response.json();

      // Map the response to our expected format
      const customers = (data.data.customers || []).map((c: {
        address: string;
        name?: string;
        tier?: string;
        lifetimeEarnings?: number;
        currentBalance?: number;
        lastEarnedDate?: string;
        isActive?: boolean;
      }) => ({
        address: c.address,
        name: c.name,
        tier: c.tier || "BRONZE",
        lifetime_earnings: c.lifetimeEarnings || 0,
        last_transaction_date: c.lastEarnedDate,
        total_transactions: 0,
        isActive: c.isActive !== false,
        suspended: false,
      }));

      setSearchState({
        query: searchTerm,
        results: customers,
        totalResults: data.data.pagination?.total || customers.length,
        isLoading: false,
        error: null,
        hasSearched: true,
>>>>>>> c3cb0802
      });
    } catch (error) {
      console.error("Search error:", error);
      setSearchState(prev => ({
        ...prev,
        isLoading: false,
        error: error instanceof Error ? error.message : "Failed to search customers",
        hasSearched: true,
      }));
    }
  };

<<<<<<< HEAD
  const getMaxRedeemable = () => {
    if (!customerData) return 0;
    return customerData.availableBalance;
=======
  const handleViewProfile = (address: string) => {
    // For now, we could open a modal or navigate to a details view
    // This can be enhanced later with a CustomerDetailsModal
    toast.success(`Viewing profile for ${address.slice(0, 6)}...${address.slice(-4)}`);
    // TODO: Open CustomerDetailsModal or navigate to details page
  };

  const handleCopyAddress = (address: string) => {
    navigator.clipboard.writeText(address);
    toast.success("Wallet address copied!");
>>>>>>> c3cb0802
  };

  const startQRScanner = async () => {
    try {
      setShowQRScanner(true);
<<<<<<< HEAD
      setCameraLoading(true);

      // Wait for video element to be ready in the DOM
      await new Promise((resolve) => setTimeout(resolve, 100));

      if (!videoRef.current) {
        throw new Error("Video element not ready");
      }

      const scanner = new QrScanner(
        videoRef.current,
        (result) => {
          const scannedText = result.data;
          console.log("QR scan result:", scannedText);

          // Validate if it's an Ethereum address
          const ethAddressRegex = /^0x[a-fA-F0-9]{40}$/;
          if (ethAddressRegex.test(scannedText)) {
            setSearchAddress(scannedText);
            stopQRScanner();
            toast.success("Wallet address scanned successfully!");
          } else {
            toast.error("Invalid wallet address in QR code");
=======
      if (videoRef.current) {
        const scanner = new QrScanner(
          videoRef.current,
          (result) => {
            const scannedText = result.data;
            // Check if it's a valid Ethereum address
            const ethAddressRegex = /^0x[a-fA-F0-9]{40}$/;
            if (ethAddressRegex.test(scannedText)) {
              setSearchQuery(scannedText);
              stopQRScanner();
              toast.success("Wallet address scanned successfully!");
              // Auto-search with the scanned address
              setTimeout(() => {
                searchCustomers(scannedText);
              }, 500);
            } else {
              toast.error("Invalid wallet address in QR code");
            }
          },
          {
            highlightScanRegion: true,
            highlightCodeOutline: true,
>>>>>>> c3cb0802
          }
        },
        {
          highlightScanRegion: true,
          highlightCodeOutline: true,
          preferredCamera: "environment", // Use back camera on mobile
        }
      );

      setQrScanner(scanner);

      // Start the scanner with better error handling
      try {
        await scanner.start();
        setCameraLoading(false);
      } catch (startError: unknown) {
        console.error("Scanner start error:", startError);

        // Provide more specific error messages
        const err = startError as { name?: string };
        if (err.name === "NotAllowedError") {
          toast.error(
            "Camera permission denied. Please allow camera access in your browser settings."
          );
        } else if (err.name === "NotFoundError") {
          toast.error("No camera found on this device.");
        } else if (err.name === "NotReadableError") {
          toast.error("Camera is already in use by another application.");
        } else {
          toast.error("Failed to start camera. Please try again.");
        }

        setShowQRScanner(false);
        setQrScanner(null);
        setCameraLoading(false);
      }
    } catch (error) {
      console.error("Error initializing QR scanner:", error);
      toast.error("Failed to initialize camera. Please try again.");
      setShowQRScanner(false);
      setCameraLoading(false);
    }
  };

  const stopQRScanner = () => {
    if (qrScanner) {
      qrScanner.stop();
      qrScanner.destroy();
      setQrScanner(null);
    }

    // Explicitly stop all video tracks to ensure camera is released
    if (videoRef.current && videoRef.current.srcObject) {
      const stream = videoRef.current.srcObject as MediaStream;
      stream.getTracks().forEach((track) => {
        track.stop();
        console.log("Camera track stopped:", track.kind);
      });
      videoRef.current.srcObject = null;
    }

    setShowQRScanner(false);
    setCameraLoading(false);
  };

  useEffect(() => {
    return () => {
      if (qrScanner) {
        qrScanner.stop();
        qrScanner.destroy();
      }
    };
  }, [qrScanner]);

  const handleKeyPress = (e: React.KeyboardEvent) => {
    if (e.key === "Enter") {
      searchCustomers();
    }
  };

  return (
<<<<<<< HEAD
    <div className="space-y-6">
      {/* Find Customer Container */}
      <div className="bg-[#101010] rounded-[20px] overflow-hidden">
        {/* Header */}
        <div className="px-7 py-6 border-b border-[#303236]">
          <div className="flex items-center gap-3">
            <Search className="w-6 h-6 text-[#FFCC00]" />
            <h2 className="text-base font-semibold text-[#FFCC00]">
              Find Customer
            </h2>
          </div>
=======
    <div className="max-w-7xl mx-auto px-4 py-8">
      <div className="bg-[#212121] rounded-3xl">
        {/* Header */}
        <div
          className="w-full flex gap-2 px-4 md:px-8 py-4 text-white rounded-t-3xl"
          style={{
            backgroundImage: `url('/img/cust-ref-widget3.png')`,
            backgroundSize: "cover",
            backgroundPosition: "center",
            backgroundRepeat: "no-repeat",
          }}
        >
          <LookupIcon width={24} height={24} color={"black"} />
          <p className="text-base sm:text-lg md:text-xl text-gray-900 font-semibold">
            Customer Lookup
          </p>
>>>>>>> c3cb0802
        </div>

        {/* Search and Buttons */}
        <div className="px-7 py-5 border-b border-[#303236]">
          <div className="flex flex-col lg:flex-row gap-4">
            {/* Search Input */}
            <div className="flex-1 relative">
              <div className="absolute left-3 top-1/2 -translate-y-1/2">
                <Search className="w-5 h-5 text-[#979797]" />
              </div>
              <input
                type="text"
<<<<<<< HEAD
                value={searchAddress}
                onChange={(e) => setSearchAddress(e.target.value)}
                placeholder="Enter customer name or wallet address..."
                onKeyPress={(e) => e.key === "Enter" && lookupCustomer()}
                className="w-full h-[35px] pl-10 pr-4 bg-white border border-[#E2E8F0] rounded text-sm text-[#101010] placeholder:text-[#979797] focus:outline-none focus:ring-2 focus:ring-[#FFCC00] focus:border-transparent shadow-sm"
              />
            </div>

            {/* Action Buttons */}
            <div className="flex gap-3">
              {/* Scan QR Button */}
              <button
                onClick={startQRScanner}
                disabled={loading}
                className="h-[32px] px-3 bg-[#00B2FF] text-[#101010] font-medium rounded-md disabled:opacity-50 disabled:cursor-not-allowed transition-all flex items-center justify-center gap-2 text-sm"
              >
                <Camera className="w-5 h-5" />
                <span>Scan QR</span>
              </button>

              {/* Search Button */}
              <button
                onClick={lookupCustomer}
                disabled={loading || !searchAddress}
                className="h-[32px] px-3 bg-[#FFCC00] text-black font-medium rounded-md disabled:opacity-50 disabled:cursor-not-allowed transition-all flex items-center justify-center gap-2 text-sm"
              >
                {loading ? (
                  <>
                    <svg
                      className="animate-spin h-5 w-5"
                      fill="none"
                      viewBox="0 0 24 24"
                    >
                      <circle
                        className="opacity-25"
                        cx="12"
                        cy="12"
                        r="10"
                        stroke="currentColor"
                        strokeWidth="4"
                      ></circle>
                      <path
                        className="opacity-75"
                        fill="currentColor"
                        d="M4 12a8 8 0 018-8V0C5.373 0 0 5.373 0 12h4zm2 5.291A7.962 7.962 0 014 12H0c0 3.042 1.135 5.824 3 7.938l3-2.647z"
                      ></path>
                    </svg>
                    <span>Searching...</span>
                  </>
                ) : (
                  <>
                    <Search className="w-5 h-5" />
                    <span>Search</span>
                  </>
                )}
              </button>
            </div>
          </div>
        </div>

        {/* Error Display */}
        {error && (
          <div className="px-7 py-4">
            <div className="bg-red-900/20 border border-red-500 rounded-xl p-4">
=======
                value={searchQuery}
                onChange={(e) => setSearchQuery(e.target.value)}
                onKeyPress={handleKeyPress}
                placeholder="Enter customer name or wallet address..."
                className="w-full px-4 py-3 bg-[#2F2F2F] text-white rounded-xl transition-all pl-10 pr-4 focus:ring-2 focus:ring-[#FFCC00] focus:outline-none"
              />
              <Search className="absolute left-3 top-1/2 transform -translate-y-1/2 w-5 h-5 text-gray-500" />
            </div>

            <button
              onClick={startQRScanner}
              disabled={searchState.isLoading}
              className="px-4 py-3 bg-[#2F2F2F] border border-gray-600 text-white hover:bg-[#3F3F3F] font-medium rounded-xl disabled:opacity-50 disabled:cursor-not-allowed transition-all flex items-center justify-center gap-2 whitespace-nowrap"
              title="Scan customer's QR code"
            >
              <Camera className="w-5 h-5" />
              <span className="hidden sm:inline">Scan QR</span>
            </button>
          </div>

          <button
            onClick={() => searchCustomers()}
            disabled={searchState.isLoading || !searchQuery.trim()}
            className="px-8 py-3 bg-[#FFCC00] text-black font-bold rounded-xl disabled:opacity-50 disabled:cursor-not-allowed transition-all hover:shadow-lg hover:shadow-yellow-500/25 transform hover:scale-105 flex items-center justify-center gap-2"
          >
            {searchState.isLoading ? (
              <>
                <Loader2 className="w-5 h-5 animate-spin" />
                Searching...
              </>
            ) : (
              <>
                <Search className="w-5 h-5" />
                Search
              </>
            )}
          </button>
        </div>

        {/* Error Display */}
        {searchState.error && (
          <div className="px-4 md:px-8 pb-4">
            <div className="bg-red-900 bg-opacity-20 border border-red-500 rounded-xl p-4">
>>>>>>> c3cb0802
              <div className="flex items-center">
                <svg
                  className="w-5 h-5 text-red-500 mr-3"
                  fill="currentColor"
                  viewBox="0 0 20 20"
                >
                  <path
                    fillRule="evenodd"
                    d="M10 18a8 8 0 100-16 8 8 0 000 16zM8.707 7.293a1 1 0 00-1.414 1.414L8.586 10l-1.293 1.293a1 1 0 101.414 1.414L10 11.414l1.293 1.293a1 1 0 001.414-1.414L11.414 10l1.293-1.293a1 1 0 00-1.414-1.414L10 8.586 8.707 7.293z"
                    clipRule="evenodd"
                  />
                </svg>
                <p className="text-red-400">{searchState.error}</p>
              </div>
            </div>
          </div>
        )}

<<<<<<< HEAD
        {/* Empty State - shown when no search has been performed */}
        {!customerData && !error && !loading && (
          <div className="px-7 py-16">
            <div className="text-center">
              <div className="inline-flex items-center justify-center w-20 h-20 bg-gray-800 rounded-full mb-4">
                <Search className="w-10 h-10 text-gray-600" />
              </div>
              <h3 className="text-xl font-semibold text-white mb-2">
                Search for a customer
              </h3>
              <p className="text-gray-400">
                Enter a customer name or wallet address to view their RCN balance and history
              </p>
            </div>
          </div>
        )}

        {/* Loading State */}
        {loading && (
          <div className="px-7 py-16">
            <div className="flex flex-col items-center justify-center">
              <div className="animate-spin rounded-full h-12 w-12 border-b-2 border-[#FFCC00] mb-4"></div>
              <p className="text-gray-400">Searching for customer...</p>
            </div>
          </div>
        )}

        {/* Customer Details */}
        {customerData && !loading && (
          <div className="p-6 animate-fadeIn">
            {/* Quick Summary Card */}
            <div className="bg-gradient-to-r from-[#FFCC00] to-[#FFA500] rounded-2xl p-6 mb-6">
              <div className="flex items-center justify-between">
                <div>
                  <p className="text-black/70 text-sm">Customer Status</p>
                  <h3 className="text-2xl font-bold text-black mb-1">
                    {customerData.name || "Anonymous Customer"}
                  </h3>
                  <div className="flex items-center gap-3">
                    <div
                      className={`inline-flex items-center px-3 py-1 rounded-full text-xs font-bold ${
                        customerData.tier === "GOLD"
                          ? "bg-black/20 text-black"
                          : customerData.tier === "SILVER"
                          ? "bg-white/30 text-black"
                          : "bg-orange-900/30 text-black"
                      }`}
                    >
                      {customerData.tier === "GOLD" && "👑"} {customerData.tier} TIER
                    </div>
                    <span
                      className={`inline-flex items-center px-3 py-1 rounded-full text-xs font-bold ${
                        customerData.isActive
                          ? "bg-green-900/30 text-black"
                          : "bg-red-900/30 text-black"
                      }`}
                    >
                      {customerData.isActive ? "✓ Active" : "✗ Suspended"}
                    </span>
                  </div>
                </div>
                <div className="text-right">
                  <p className="text-black/70 text-sm">Max Redeemable</p>
                  <p className="text-3xl font-bold text-black">
                    {getMaxRedeemable()} RCN
                  </p>
                </div>
              </div>
            </div>

            <div className="grid grid-cols-1 lg:grid-cols-3 gap-6">
              {/* Customer Profile Card */}
              <div className="bg-gradient-to-br from-[#1C1C1C] to-[#252525] rounded-2xl border border-gray-800 overflow-hidden">
                <div className="p-6">
                  <div className="flex items-center mb-4 gap-2">
                    <svg
                      width="24"
                      height="24"
                      viewBox="0 0 24 24"
                      fill="none"
                      xmlns="http://www.w3.org/2000/svg"
                    >
                      <path
                        d="M12.0005 2C10.061 2.00369 8.16442 2.57131 6.54177 3.63374C4.91911 4.69617 3.64043 6.20754 2.86148 7.98377C2.08252 9.76 1.83691 11.7244 2.15456 13.6378C2.47221 15.5511 3.33941 17.3308 4.65054 18.76C5.58696 19.775 6.72348 20.5851 7.98847 21.1392C9.25347 21.6933 10.6195 21.9793 12.0005 21.9793C13.3816 21.9793 14.7476 21.6933 16.0126 21.1392C17.2776 20.5851 18.4141 19.775 19.3505 18.76C20.6617 17.3308 21.5289 15.5511 21.8465 13.6378C22.1642 11.7244 21.9186 9.76 21.1396 7.98377C20.3606 6.20754 19.082 4.69617 17.4593 3.63374C15.8367 2.57131 13.9401 2.00369 12.0005 2ZM12.0005 20C9.929 19.9969 7.93945 19.1903 6.45054 17.75C6.90258 16.6495 7.67157 15.7083 8.65979 15.0459C9.64801 14.3835 10.8108 14.0298 12.0005 14.0298C13.1902 14.0298 14.3531 14.3835 15.3413 15.0459C16.3295 15.7083 17.0985 16.6495 17.5505 17.75C16.0616 19.1903 14.0721 19.9969 12.0005 20ZM10.0005 10C10.0005 9.60444 10.1178 9.21776 10.3376 8.88886C10.5574 8.55996 10.8697 8.30362 11.2352 8.15224C11.6006 8.00087 12.0028 7.96126 12.3907 8.03843C12.7787 8.1156 13.135 8.30608 13.4148 8.58579C13.6945 8.86549 13.8849 9.22186 13.9621 9.60982C14.0393 9.99778 13.9997 10.3999 13.8483 10.7654C13.6969 11.1308 13.4406 11.4432 13.1117 11.6629C12.7828 11.8827 12.3961 12 12.0005 12C11.4701 12 10.9614 11.7893 10.5863 11.4142C10.2113 11.0391 10.0005 10.5304 10.0005 10ZM18.9105 16C18.0171 14.4718 16.6419 13.283 15.0005 12.62C15.5097 12.0427 15.8415 11.3307 15.956 10.5694C16.0705 9.80822 15.963 9.03011 15.6463 8.3285C15.3296 7.62688 14.8171 7.03156 14.1704 6.61397C13.5238 6.19637 12.7703 5.97425 12.0005 5.97425C11.2307 5.97425 10.4773 6.19637 9.83063 6.61397C9.18395 7.03156 8.67151 7.62688 8.35479 8.3285C8.03807 9.03011 7.93052 9.80822 8.04507 10.5694C8.15961 11.3307 8.49137 12.0427 9.00054 12.62C7.35914 13.283 5.98401 14.4718 5.09054 16C4.37848 14.7871 4.00226 13.4065 4.00054 12C4.00054 9.87827 4.84339 7.84344 6.34368 6.34315C7.84397 4.84285 9.87881 4 12.0005 4C14.1223 4 16.1571 4.84285 17.6574 6.34315C19.1577 7.84344 20.0005 9.87827 20.0005 12C19.9988 13.4065 19.6226 14.7871 18.9105 16Z"
                        fill="#FFCC00"
                      />
                    </svg>
                    <h3 className="text-lg font-semibold text-white">Profile</h3>
                  </div>
                  <div className="space-y-4">
                    <div>
                      <p className="text-gray-400 text-xs mb-1">Wallet Address</p>
                      <div className="flex items-center gap-2">
                        <code className="text-white text-sm font-mono bg-[#0D0D0D] px-2 py-1 rounded">
                          {customerData.address.slice(0, 6)}...
                          {customerData.address.slice(-4)}
                        </code>
                        <button
                          onClick={() =>
                            navigator.clipboard.writeText(customerData.address)
                          }
                          className="text-gray-400 hover:text-[#FFCC00] transition-colors"
                        >
                          <svg
                            className="w-4 h-4"
                            fill="none"
                            stroke="currentColor"
                            viewBox="0 0 24 24"
                          >
                            <path
                              strokeLinecap="round"
                              strokeLinejoin="round"
                              strokeWidth={2}
                              d="M8 5H6a2 2 0 00-2 2v12a2 2 0 002 2h10a2 2 0 002-2v-1M8 5a2 2 0 002 2h2a2 2 0 002-2M8 5a2 2 0 012-2h2a2 2 0 012 2m0 0h2a2 2 0 012 2v3m2 4H10m0 0l3-3m-3 3l3 3"
                            />
                          </svg>
                        </button>
                      </div>
                    </div>

                    <div>
                      <p className="text-gray-400 text-xs mb-1">Lifetime Earnings</p>
                      <p className="text-2xl font-bold text-[#FFCC00]">
                        {customerData.lifetimeEarnings} RCN
                      </p>
                    </div>

                    {customerData.lastEarnedDate && (
                      <div>
                        <p className="text-gray-400 text-xs mb-1">Last Activity</p>
                        <p className="text-white text-sm">
                          {new Date(customerData.lastEarnedDate).toLocaleDateString(
                            "en-US",
                            {
                              month: "short",
                              day: "numeric",
                              year: "numeric",
                            }
                          )}
                        </p>
                      </div>
                    )}

                    <div className="pt-4 border-t border-gray-700">
                      <div
                        className={`rounded-xl p-3 ${
                          customerData.homeShopId === shopId
                            ? "bg-gradient-to-r from-green-500/20 to-green-600/20 border border-green-500/50"
                            : "bg-gradient-to-r from-yellow-500/20 to-orange-500/20 border border-yellow-500/50"
                        }`}
                      >
                        <div className="flex items-center justify-between">
                          <div className="flex items-center gap-2">
                            <div
                              className={`w-8 h-8 rounded-full flex items-center justify-center ${
                                customerData.homeShopId === shopId
                                  ? "bg-green-500/30"
                                  : "bg-yellow-500/30"
                              }`}
                            >
                              {customerData.homeShopId === shopId ? (
                                <svg
                                  className="w-4 h-4 text-green-400"
                                  fill="currentColor"
                                  viewBox="0 0 20 20"
                                >
                                  <path d="M10.707 2.293a1 1 0 00-1.414 0l-7 7a1 1 0 001.414 1.414L4 10.414V17a1 1 0 001 1h2a1 1 0 001-1v-2a1 1 0 011-1h2a1 1 0 011 1v2a1 1 0 001 1h2a1 1 0 001-1v-6.586l.293.293a1 1 0 001.414-1.414l-7-7z" />
                                </svg>
                              ) : (
                                <svg
                                  className="w-4 h-4 text-yellow-400"
                                  fill="currentColor"
                                  viewBox="0 0 20 20"
                                >
                                  <path
                                    fillRule="evenodd"
                                    d="M4 2a1 1 0 011 1v2.101a7.002 7.002 0 0111.601 2.566 1 1 0 11-1.885.666A5.002 5.002 0 005.999 7H9a1 1 0 010 2H4a1 1 0 01-1-1V3a1 1 0 011-1zm.008 9.057a1 1 0 011.276.61A5.002 5.002 0 0014.001 13H11a1 1 0 110-2h5a1 1 0 011 1v5a1 1 0 11-2 0v-2.101a7.002 7.002 0 01-11.601-2.566 1 1 0 01.61-1.276z"
                                    clipRule="evenodd"
                                  />
                                </svg>
                              )}
                            </div>
                            <div>
                              <p
                                className={`text-sm font-bold ${
                                  customerData.homeShopId === shopId
                                    ? "text-green-400"
                                    : "text-yellow-400"
                                }`}
                              >
                                {customerData.homeShopId === shopId
                                  ? "Home Customer"
                                  : "Cross-Shop"}
                              </p>
                              <p
                                className={`text-xs ${
                                  customerData.homeShopId === shopId
                                    ? "text-green-300"
                                    : "text-yellow-300"
                                }`}
                              >
                                100% redeemable
                              </p>
                            </div>
                          </div>
                          <div
                            className={`text-right ${
                              customerData.homeShopId === shopId
                                ? "text-green-400"
                                : "text-yellow-400"
                            }`}
                          >
                            <p className="text-xs font-medium">Max</p>
                            <p className="text-sm font-bold">{getMaxRedeemable()}</p>
                          </div>
                        </div>
                      </div>
                    </div>
                  </div>
                </div>
              </div>

              {/* Balance Breakdown Card */}
              <div className="bg-gradient-to-br from-[#1C1C1C] to-[#252525] rounded-2xl border border-gray-800 overflow-hidden">
                <div className="p-6">
                  <div className="flex items-center mb-4 gap-2">
                    <svg
                      width="24"
                      height="24"
                      viewBox="0 0 24 24"
                      fill="none"
                      xmlns="http://www.w3.org/2000/svg"
                    >
                      <path
                        d="M11 9H15C15.2652 9 15.5196 8.89464 15.7071 8.70711C15.8946 8.51957 16 8.26522 16 8C16 7.73478 15.8946 7.48043 15.7071 7.29289C15.5196 7.10536 15.2652 7 15 7H13V6C13 5.73478 12.8946 5.48043 12.7071 5.29289C12.5196 5.10536 12.2652 5 12 5C11.7348 5 11.4804 5.10536 11.2929 5.29289C11.1054 5.48043 11 5.73478 11 6V7C10.2044 7 9.44129 7.31607 8.87868 7.87868C8.31607 8.44129 8 9.20435 8 10C8 10.7956 8.31607 11.5587 8.87868 12.1213C9.44129 12.6839 10.2044 13 11 13H13C13.2652 13 13.5196 13.1054 13.7071 13.2929C13.8946 13.4804 14 13.7348 14 14C14 14.2652 13.8946 14.5196 13.7071 14.7071C13.5196 14.8946 13.2652 15 13 15H9C8.73478 15 8.48043 15.1054 8.29289 15.2929C8.10536 15.4804 8 15.7348 8 16C8 16.2652 8.10536 16.5196 8.29289 16.7071C8.48043 16.8946 8.73478 17 9 17H11V18C11 18.2652 11.1054 18.5196 11.2929 18.7071C11.4804 18.8946 11.7348 19 12 19C12.2652 19 12.5196 18.8946 12.7071 18.7071C12.8946 18.5196 13 18.2652 13 18V17C13.7956 17 14.5587 16.6839 15.1213 16.1213C15.6839 15.5587 16 14.7956 16 14C16 13.2044 15.6839 12.4413 15.1213 11.8787C14.5587 11.3161 13.7956 11 13 11H11C10.7348 11 10.4804 10.8946 10.2929 10.7071C10.1054 10.5196 10 10.2652 10 10C10 9.73478 10.1054 9.48043 10.2929 9.29289C10.4804 9.10536 10.7348 9 11 9ZM19 2H5C4.20435 2 3.44129 2.31607 2.87868 2.87868C2.31607 3.44129 2 4.20435 2 5V19C2 19.7956 2.31607 20.5587 2.87868 21.1213C3.44129 21.6839 4.20435 22 5 22H19C19.7956 22 20.5587 21.6839 21.1213 21.1213C21.6839 20.5587 22 19.7956 22 19V5C22 4.20435 21.6839 3.44129 21.1213 2.87868C20.5587 2.31607 19.7956 2 19 2ZM20 19C20 19.2652 19.8946 19.5196 19.7071 19.7071C19.5196 19.8946 19.2652 20 19 20H5C4.73478 20 4.48043 19.8946 4.29289 19.7071C4.10536 19.5196 4 19.2652 4 19V5C4 4.73478 4.10536 4.48043 4.29289 4.29289C4.48043 4.10536 4.73478 4 5 4H19C19.2652 4 19.5196 4.10536 19.7071 4.29289C19.8946 4.48043 20 4.73478 20 5V19Z"
                        fill="#FFCC00"
                      />
                    </svg>
                    <h3 className="text-lg font-semibold text-white">Balances</h3>
                  </div>

                  <div className="space-y-4">
                    {/* Earned Balance */}
                    <div className="p-3 bg-green-900/20 rounded-lg border border-green-500/30">
                      <div className="flex justify-between items-start">
                        <div>
                          <p className="text-green-400 text-xs font-medium">
                            Earned Balance
                          </p>
                          <p className="text-gray-400 text-xs mt-1">Redeemable</p>
                        </div>
                        <p className="text-green-400 text-xl font-bold">
                          {customerData.availableBalance}
                        </p>
                      </div>
                    </div>

                    {/* Market Balance */}
                    <div className="p-3 bg-red-900/20 rounded-lg border border-red-500/30">
                      <div className="flex justify-between items-start">
                        <div>
                          <p className="text-red-400 text-xs font-medium">
                            Market Balance
                          </p>
                          <p className="text-gray-400 text-xs mt-1">Not redeemable</p>
                        </div>
                        <p className="text-red-400 text-xl font-bold">
                          {customerData.marketBalance || 0}
                        </p>
                      </div>
                    </div>

                    {/* Total Balance */}
                    <div className="pt-4 border-t border-gray-700">
                      <div className="flex justify-between items-center">
                        <div>
                          <p className="text-white text-sm font-medium">
                            Total Balance
                          </p>
                          <p className="text-gray-400 text-xs">On blockchain</p>
                        </div>
                        <p className="text-[#FFCC00] text-2xl font-bold">
                          {customerData.totalBalance || customerData.availableBalance}
                        </p>
                      </div>
                    </div>
                  </div>
                </div>
=======
        {/* Results Section */}
        <div className="px-4 md:px-8 pb-6">
          {/* Results Header */}
          {searchState.hasSearched && !searchState.error && (
            <div className="mb-4">
              <h3 className="text-white text-lg font-semibold">Results</h3>
              {searchState.results.length > 0 ? (
                <p className="text-gray-400 text-sm">
                  {searchState.totalResults} match{searchState.totalResults !== 1 ? "es" : ""} for "{searchState.query}"
                </p>
              ) : (
                <p className="text-gray-400 text-sm">
                  No customers found matching "{searchState.query}"
                </p>
              )}
            </div>
          )}

          {/* Loading State */}
          {searchState.isLoading && (
            <div className="space-y-4">
              {[1, 2, 3].map((i) => (
                <div
                  key={i}
                  className="bg-[#2a2a2a] border border-gray-700 rounded-lg p-4 animate-pulse"
                >
                  <div className="flex items-start gap-4">
                    <div className="w-12 h-12 bg-gray-700 rounded-full" />
                    <div className="flex-1">
                      <div className="h-5 bg-gray-700 rounded w-1/3 mb-2" />
                      <div className="h-4 bg-gray-700 rounded w-1/4 mb-2" />
                      <div className="h-4 bg-gray-700 rounded w-2/3" />
                    </div>
                    <div className="text-right">
                      <div className="h-4 bg-gray-700 rounded w-16 mb-2" />
                      <div className="h-6 bg-gray-700 rounded w-12" />
                    </div>
                  </div>
                </div>
              ))}
            </div>
          )}

          {/* Customer Cards List */}
          {!searchState.isLoading && searchState.results.length > 0 && (
            <div className="space-y-3">
              {searchState.results.map((customer) => (
                <CustomerCard
                  key={customer.address}
                  customer={customer}
                  onViewProfile={handleViewProfile}
                  onCopyAddress={handleCopyAddress}
                />
              ))}
            </div>
          )}

          {/* Empty State - No Search Yet */}
          {!searchState.hasSearched && !searchState.isLoading && (
            <div className="text-center py-12">
              <div className="w-16 h-16 bg-gray-800 rounded-full flex items-center justify-center mx-auto mb-4">
                <Search className="w-8 h-8 text-gray-600" />
>>>>>>> c3cb0802
              </div>
              <h3 className="text-white text-lg font-medium mb-2">
                Search for Customers
              </h3>
              <p className="text-gray-400 text-sm max-w-md mx-auto">
                Enter a customer name or wallet address to find their profile and view their RCN balance.
              </p>
            </div>
          )}

<<<<<<< HEAD
              {/* Earning Sources Card */}
              <div className="bg-gradient-to-br from-[#1C1C1C] to-[#252525] rounded-2xl border border-gray-800 overflow-hidden">
                <div className="p-6">
                  <div className="flex items-center mb-4 gap-2">
                    <svg
                      className="w-5 h-5 text-[#FFCC00]"
                      fill="none"
                      stroke="currentColor"
                      viewBox="0 0 24 24"
                    >
                      <path
                        strokeLinecap="round"
                        strokeLinejoin="round"
                        strokeWidth={2}
                        d="M19 21V5a2 2 0 00-2-2H7a2 2 0 00-2 2v16m14 0h2m-2 0h-5m-9 0H3m2 0h5M9 7h1m-1 4h1m4-4h1m-1 4h1m-5 10v-5a1 1 0 011-1h2a1 1 0 011 1v5m-4 0h4"
                      />
                    </svg>
                    <h3 className="text-lg font-semibold text-white">
                      Earning Sources
                    </h3>
                  </div>

                  {Object.keys(customerData.earningsByShop).length > 0 ? (
                    <div className="space-y-2 max-h-64 overflow-y-auto">
                      {Object.entries(customerData.earningsByShop)
                        .sort(([, a], [, b]) => (b as number) - (a as number))
                        .map(([shop, amount], index) => (
                          <div
                            key={shop}
                            className="flex items-center justify-between p-3 bg-[#0D0D0D] rounded-lg hover:bg-opacity-70 transition-all"
                          >
                            <div className="flex items-center gap-2">
                              <div
                                className={`w-8 h-8 rounded-full flex items-center justify-center text-xs font-bold ${
                                  index === 0
                                    ? "bg-[#FFCC00] text-black"
                                    : index === 1
                                    ? "bg-gray-400 text-black"
                                    : index === 2
                                    ? "bg-orange-500 text-white"
                                    : "bg-gray-600 text-white"
                                }`}
                              >
                                {index + 1}
                              </div>
                              <div>
                                <p className="text-white text-sm font-medium">
                                  {shop}
                                </p>
                                <div className="flex gap-1 mt-1">
                                  {shop === shopId && (
                                    <span className="text-xs bg-blue-900/30 text-blue-400 px-2 py-0.5 rounded">
                                      Your Shop
                                    </span>
                                  )}
                                  {shop === customerData.homeShopId && (
                                    <span className="text-xs bg-green-900/30 text-green-400 px-2 py-0.5 rounded">
                                      Home
                                    </span>
                                  )}
                                </div>
                              </div>
                            </div>
                            <div className="text-right">
                              <p className="text-[#FFCC00] font-bold">{amount as number}</p>
                              <p className="text-gray-500 text-xs">RCN</p>
                            </div>
                          </div>
                        ))}
                    </div>
                  ) : (
                    <div className="text-center py-8">
                      <svg
                        className="w-12 h-12 text-gray-600 mx-auto mb-2"
                        fill="none"
                        stroke="currentColor"
                        viewBox="0 0 24 24"
                      >
                        <path
                          strokeLinecap="round"
                          strokeLinejoin="round"
                          strokeWidth={2}
                          d="M20 13V6a2 2 0 00-2-2H6a2 2 0 00-2 2v7m16 0v5a2 2 0 01-2 2H6a2 2 0 01-2-2v-5m16 0h-2.586a1 1 0 00-.707.293l-2.414 2.414a1 1 0 01-.707.293h-3.172a1 1 0 01-.707-.293l-2.414-2.414A1 1 0 006.586 13H4"
                        />
                      </svg>
                      <p className="text-gray-500 text-sm">No earning history</p>
                    </div>
                  )}
                </div>
=======
          {/* Empty State - No Results */}
          {searchState.hasSearched && !searchState.isLoading && searchState.results.length === 0 && !searchState.error && (
            <div className="text-center py-12">
              <div className="w-16 h-16 bg-gray-800 rounded-full flex items-center justify-center mx-auto mb-4">
                <svg
                  className="w-8 h-8 text-gray-600"
                  fill="none"
                  stroke="currentColor"
                  viewBox="0 0 24 24"
                >
                  <path
                    strokeLinecap="round"
                    strokeLinejoin="round"
                    strokeWidth={2}
                    d="M9.172 16.172a4 4 0 015.656 0M9 10h.01M15 10h.01M21 12a9 9 0 11-18 0 9 9 0 0118 0z"
                  />
                </svg>
>>>>>>> c3cb0802
              </div>
              <h3 className="text-white text-lg font-medium mb-2">
                No Customers Found
              </h3>
              <p className="text-gray-400 text-sm max-w-md mx-auto">
                No customers match your search for "{searchState.query}". Try a different name or wallet address.
              </p>
            </div>
          )}
        </div>
      </div>

      {/* QR Scanner Modal */}
      {showQRScanner && (
        <div className="fixed inset-0 bg-black bg-opacity-80 flex items-center justify-center z-50 p-4">
          <div className="bg-[#212121] rounded-2xl p-6 max-w-md w-full">
            <div className="flex items-center justify-between mb-4">
              <h3 className="text-xl font-bold text-white flex items-center gap-2">
                <Camera className="w-6 h-6 text-[#00B2FF]" />
                Scan Customer QR Code
              </h3>
              <button
                onClick={stopQRScanner}
                className="p-2 hover:bg-gray-600 rounded-full transition-colors"
              >
                <X className="w-6 h-6 text-gray-400" />
              </button>
            </div>

            <div className="relative rounded-xl overflow-hidden bg-black">
              <video
                ref={videoRef}
                className="w-full h-64 object-cover rounded-xl"
                playsInline
                muted
              />
              {cameraLoading && (
                <div className="absolute inset-0 flex items-center justify-center bg-black bg-opacity-70">
                  <div className="text-center">
                    <svg
                      className="animate-spin h-12 w-12 text-[#00B2FF] mx-auto mb-3"
                      fill="none"
                      viewBox="0 0 24 24"
                    >
                      <circle
                        className="opacity-25"
                        cx="12"
                        cy="12"
                        r="10"
                        stroke="currentColor"
                        strokeWidth="4"
                      ></circle>
                      <path
                        className="opacity-75"
                        fill="currentColor"
                        d="M4 12a8 8 0 018-8V0C5.373 0 0 5.373 0 12h4zm2 5.291A7.962 7.962 0 014 12H0c0 3.042 1.135 5.824 3 7.938l3-2.647z"
                      ></path>
                    </svg>
                    <p className="text-white text-sm">Starting camera...</p>
                  </div>
                </div>
              )}
              {!cameraLoading && (
                <div className="absolute inset-0 border-2 border-[#00B2FF] rounded-xl">
                  <div className="absolute top-4 left-4 w-6 h-6 border-t-2 border-l-2 border-[#00B2FF]"></div>
                  <div className="absolute top-4 right-4 w-6 h-6 border-t-2 border-r-2 border-[#00B2FF]"></div>
                  <div className="absolute bottom-4 left-4 w-6 h-6 border-b-2 border-l-2 border-[#00B2FF]"></div>
                  <div className="absolute bottom-4 right-4 w-6 h-6 border-b-2 border-r-2 border-[#00B2FF]"></div>
                </div>
              )}
            </div>

            <p className="text-gray-400 text-sm mt-4 text-center">
              Position the customer&apos;s QR code within the frame to scan
              their wallet address
            </p>

            <button
              onClick={stopQRScanner}
              className="w-full mt-4 px-4 py-3 bg-red-600 text-white rounded-xl hover:bg-red-700 transition-colors font-medium"
            >
              Cancel Scan
            </button>
          </div>
        </div>
      )}
    </div>
  );
<<<<<<< HEAD
};
=======
};

// Export types for use in other components
export type { CustomerSearchResult };
>>>>>>> c3cb0802
<|MERGE_RESOLUTION|>--- conflicted
+++ resolved
@@ -1,12 +1,9 @@
 "use client";
 
+import { LookupIcon } from "@/components/icon";
 import React, { useState, useRef, useEffect } from "react";
 import QrScanner from "qr-scanner";
-<<<<<<< HEAD
-import { Camera, X, Search } from "lucide-react";
-=======
 import { Camera, X, ScanLine, Search, Loader2 } from "lucide-react";
->>>>>>> c3cb0802
 import toast from "react-hot-toast";
 import CustomerCard from "@/components/shop/customers/CustomerCard";
 
@@ -19,13 +16,6 @@
   last_transaction_date?: string;
   total_transactions: number;
   isActive: boolean;
-<<<<<<< HEAD
-  lastEarnedDate?: string;
-  homeShopId?: string;
-  earningsByShop: { [shopId: string]: number };
-  marketBalance?: number;
-  totalBalance?: number;
-=======
   suspended?: boolean;
 }
 
@@ -37,7 +27,6 @@
   isLoading: boolean;
   error: string | null;
   hasSearched: boolean;
->>>>>>> c3cb0802
 }
 
 interface CustomerLookupTabProps {
@@ -58,7 +47,6 @@
   });
   const [showQRScanner, setShowQRScanner] = useState(false);
   const [qrScanner, setQrScanner] = useState<QrScanner | null>(null);
-  const [cameraLoading, setCameraLoading] = useState(false);
   const videoRef = useRef<HTMLVideoElement>(null);
 
   const searchCustomers = async (query?: string) => {
@@ -91,21 +79,6 @@
         throw new Error("Failed to search customers");
       }
 
-<<<<<<< HEAD
-      setCustomerData({
-        address: searchAddress,
-        name: customerInfo?.name,
-        tier: customerInfo?.tier || "BRONZE",
-        lifetimeEarnings:
-          customerInfo?.lifetimeEarnings || earnedData.data.availableBalance,
-        availableBalance: earnedData.data.availableBalance,
-        isActive: customerInfo?.isActive ?? true,
-        lastEarnedDate: customerInfo?.lastEarnedDate,
-        homeShopId: earnedData.data.homeShopId,
-        earningsByShop,
-        marketBalance: 0,
-        totalBalance: earnedData.data.availableBalance,
-=======
       const data = await response.json();
 
       // Map the response to our expected format
@@ -135,7 +108,6 @@
         isLoading: false,
         error: null,
         hasSearched: true,
->>>>>>> c3cb0802
       });
     } catch (error) {
       console.error("Search error:", error);
@@ -148,11 +120,6 @@
     }
   };
 
-<<<<<<< HEAD
-  const getMaxRedeemable = () => {
-    if (!customerData) return 0;
-    return customerData.availableBalance;
-=======
   const handleViewProfile = (address: string) => {
     // For now, we could open a modal or navigate to a details view
     // This can be enhanced later with a CustomerDetailsModal
@@ -163,37 +130,11 @@
   const handleCopyAddress = (address: string) => {
     navigator.clipboard.writeText(address);
     toast.success("Wallet address copied!");
->>>>>>> c3cb0802
   };
 
   const startQRScanner = async () => {
     try {
       setShowQRScanner(true);
-<<<<<<< HEAD
-      setCameraLoading(true);
-
-      // Wait for video element to be ready in the DOM
-      await new Promise((resolve) => setTimeout(resolve, 100));
-
-      if (!videoRef.current) {
-        throw new Error("Video element not ready");
-      }
-
-      const scanner = new QrScanner(
-        videoRef.current,
-        (result) => {
-          const scannedText = result.data;
-          console.log("QR scan result:", scannedText);
-
-          // Validate if it's an Ethereum address
-          const ethAddressRegex = /^0x[a-fA-F0-9]{40}$/;
-          if (ethAddressRegex.test(scannedText)) {
-            setSearchAddress(scannedText);
-            stopQRScanner();
-            toast.success("Wallet address scanned successfully!");
-          } else {
-            toast.error("Invalid wallet address in QR code");
-=======
       if (videoRef.current) {
         const scanner = new QrScanner(
           videoRef.current,
@@ -216,48 +157,16 @@
           {
             highlightScanRegion: true,
             highlightCodeOutline: true,
->>>>>>> c3cb0802
           }
-        },
-        {
-          highlightScanRegion: true,
-          highlightCodeOutline: true,
-          preferredCamera: "environment", // Use back camera on mobile
-        }
-      );
-
-      setQrScanner(scanner);
-
-      // Start the scanner with better error handling
-      try {
+        );
+
+        setQrScanner(scanner);
         await scanner.start();
-        setCameraLoading(false);
-      } catch (startError: unknown) {
-        console.error("Scanner start error:", startError);
-
-        // Provide more specific error messages
-        const err = startError as { name?: string };
-        if (err.name === "NotAllowedError") {
-          toast.error(
-            "Camera permission denied. Please allow camera access in your browser settings."
-          );
-        } else if (err.name === "NotFoundError") {
-          toast.error("No camera found on this device.");
-        } else if (err.name === "NotReadableError") {
-          toast.error("Camera is already in use by another application.");
-        } else {
-          toast.error("Failed to start camera. Please try again.");
-        }
-
-        setShowQRScanner(false);
-        setQrScanner(null);
-        setCameraLoading(false);
       }
     } catch (error) {
-      console.error("Error initializing QR scanner:", error);
-      toast.error("Failed to initialize camera. Please try again.");
+      console.error("Error starting QR scanner:", error);
+      toast.error("Failed to start camera. Please check permissions.");
       setShowQRScanner(false);
-      setCameraLoading(false);
     }
   };
 
@@ -267,21 +176,10 @@
       qrScanner.destroy();
       setQrScanner(null);
     }
-
-    // Explicitly stop all video tracks to ensure camera is released
-    if (videoRef.current && videoRef.current.srcObject) {
-      const stream = videoRef.current.srcObject as MediaStream;
-      stream.getTracks().forEach((track) => {
-        track.stop();
-        console.log("Camera track stopped:", track.kind);
-      });
-      videoRef.current.srcObject = null;
-    }
-
     setShowQRScanner(false);
-    setCameraLoading(false);
-  };
-
+  };
+
+  // Cleanup scanner on unmount
   useEffect(() => {
     return () => {
       if (qrScanner) {
@@ -298,19 +196,6 @@
   };
 
   return (
-<<<<<<< HEAD
-    <div className="space-y-6">
-      {/* Find Customer Container */}
-      <div className="bg-[#101010] rounded-[20px] overflow-hidden">
-        {/* Header */}
-        <div className="px-7 py-6 border-b border-[#303236]">
-          <div className="flex items-center gap-3">
-            <Search className="w-6 h-6 text-[#FFCC00]" />
-            <h2 className="text-base font-semibold text-[#FFCC00]">
-              Find Customer
-            </h2>
-          </div>
-=======
     <div className="max-w-7xl mx-auto px-4 py-8">
       <div className="bg-[#212121] rounded-3xl">
         {/* Header */}
@@ -327,85 +212,14 @@
           <p className="text-base sm:text-lg md:text-xl text-gray-900 font-semibold">
             Customer Lookup
           </p>
->>>>>>> c3cb0802
         </div>
 
-        {/* Search and Buttons */}
-        <div className="px-7 py-5 border-b border-[#303236]">
-          <div className="flex flex-col lg:flex-row gap-4">
-            {/* Search Input */}
+        {/* Search Input */}
+        <div className="flex flex-col sm:flex-row gap-4 px-4 md:px-8 py-6 border-gray-700">
+          <div className="w-full flex items-center gap-2">
             <div className="flex-1 relative">
-              <div className="absolute left-3 top-1/2 -translate-y-1/2">
-                <Search className="w-5 h-5 text-[#979797]" />
-              </div>
               <input
                 type="text"
-<<<<<<< HEAD
-                value={searchAddress}
-                onChange={(e) => setSearchAddress(e.target.value)}
-                placeholder="Enter customer name or wallet address..."
-                onKeyPress={(e) => e.key === "Enter" && lookupCustomer()}
-                className="w-full h-[35px] pl-10 pr-4 bg-white border border-[#E2E8F0] rounded text-sm text-[#101010] placeholder:text-[#979797] focus:outline-none focus:ring-2 focus:ring-[#FFCC00] focus:border-transparent shadow-sm"
-              />
-            </div>
-
-            {/* Action Buttons */}
-            <div className="flex gap-3">
-              {/* Scan QR Button */}
-              <button
-                onClick={startQRScanner}
-                disabled={loading}
-                className="h-[32px] px-3 bg-[#00B2FF] text-[#101010] font-medium rounded-md disabled:opacity-50 disabled:cursor-not-allowed transition-all flex items-center justify-center gap-2 text-sm"
-              >
-                <Camera className="w-5 h-5" />
-                <span>Scan QR</span>
-              </button>
-
-              {/* Search Button */}
-              <button
-                onClick={lookupCustomer}
-                disabled={loading || !searchAddress}
-                className="h-[32px] px-3 bg-[#FFCC00] text-black font-medium rounded-md disabled:opacity-50 disabled:cursor-not-allowed transition-all flex items-center justify-center gap-2 text-sm"
-              >
-                {loading ? (
-                  <>
-                    <svg
-                      className="animate-spin h-5 w-5"
-                      fill="none"
-                      viewBox="0 0 24 24"
-                    >
-                      <circle
-                        className="opacity-25"
-                        cx="12"
-                        cy="12"
-                        r="10"
-                        stroke="currentColor"
-                        strokeWidth="4"
-                      ></circle>
-                      <path
-                        className="opacity-75"
-                        fill="currentColor"
-                        d="M4 12a8 8 0 018-8V0C5.373 0 0 5.373 0 12h4zm2 5.291A7.962 7.962 0 014 12H0c0 3.042 1.135 5.824 3 7.938l3-2.647z"
-                      ></path>
-                    </svg>
-                    <span>Searching...</span>
-                  </>
-                ) : (
-                  <>
-                    <Search className="w-5 h-5" />
-                    <span>Search</span>
-                  </>
-                )}
-              </button>
-            </div>
-          </div>
-        </div>
-
-        {/* Error Display */}
-        {error && (
-          <div className="px-7 py-4">
-            <div className="bg-red-900/20 border border-red-500 rounded-xl p-4">
-=======
                 value={searchQuery}
                 onChange={(e) => setSearchQuery(e.target.value)}
                 onKeyPress={handleKeyPress}
@@ -449,7 +263,6 @@
         {searchState.error && (
           <div className="px-4 md:px-8 pb-4">
             <div className="bg-red-900 bg-opacity-20 border border-red-500 rounded-xl p-4">
->>>>>>> c3cb0802
               <div className="flex items-center">
                 <svg
                   className="w-5 h-5 text-red-500 mr-3"
@@ -468,296 +281,6 @@
           </div>
         )}
 
-<<<<<<< HEAD
-        {/* Empty State - shown when no search has been performed */}
-        {!customerData && !error && !loading && (
-          <div className="px-7 py-16">
-            <div className="text-center">
-              <div className="inline-flex items-center justify-center w-20 h-20 bg-gray-800 rounded-full mb-4">
-                <Search className="w-10 h-10 text-gray-600" />
-              </div>
-              <h3 className="text-xl font-semibold text-white mb-2">
-                Search for a customer
-              </h3>
-              <p className="text-gray-400">
-                Enter a customer name or wallet address to view their RCN balance and history
-              </p>
-            </div>
-          </div>
-        )}
-
-        {/* Loading State */}
-        {loading && (
-          <div className="px-7 py-16">
-            <div className="flex flex-col items-center justify-center">
-              <div className="animate-spin rounded-full h-12 w-12 border-b-2 border-[#FFCC00] mb-4"></div>
-              <p className="text-gray-400">Searching for customer...</p>
-            </div>
-          </div>
-        )}
-
-        {/* Customer Details */}
-        {customerData && !loading && (
-          <div className="p-6 animate-fadeIn">
-            {/* Quick Summary Card */}
-            <div className="bg-gradient-to-r from-[#FFCC00] to-[#FFA500] rounded-2xl p-6 mb-6">
-              <div className="flex items-center justify-between">
-                <div>
-                  <p className="text-black/70 text-sm">Customer Status</p>
-                  <h3 className="text-2xl font-bold text-black mb-1">
-                    {customerData.name || "Anonymous Customer"}
-                  </h3>
-                  <div className="flex items-center gap-3">
-                    <div
-                      className={`inline-flex items-center px-3 py-1 rounded-full text-xs font-bold ${
-                        customerData.tier === "GOLD"
-                          ? "bg-black/20 text-black"
-                          : customerData.tier === "SILVER"
-                          ? "bg-white/30 text-black"
-                          : "bg-orange-900/30 text-black"
-                      }`}
-                    >
-                      {customerData.tier === "GOLD" && "👑"} {customerData.tier} TIER
-                    </div>
-                    <span
-                      className={`inline-flex items-center px-3 py-1 rounded-full text-xs font-bold ${
-                        customerData.isActive
-                          ? "bg-green-900/30 text-black"
-                          : "bg-red-900/30 text-black"
-                      }`}
-                    >
-                      {customerData.isActive ? "✓ Active" : "✗ Suspended"}
-                    </span>
-                  </div>
-                </div>
-                <div className="text-right">
-                  <p className="text-black/70 text-sm">Max Redeemable</p>
-                  <p className="text-3xl font-bold text-black">
-                    {getMaxRedeemable()} RCN
-                  </p>
-                </div>
-              </div>
-            </div>
-
-            <div className="grid grid-cols-1 lg:grid-cols-3 gap-6">
-              {/* Customer Profile Card */}
-              <div className="bg-gradient-to-br from-[#1C1C1C] to-[#252525] rounded-2xl border border-gray-800 overflow-hidden">
-                <div className="p-6">
-                  <div className="flex items-center mb-4 gap-2">
-                    <svg
-                      width="24"
-                      height="24"
-                      viewBox="0 0 24 24"
-                      fill="none"
-                      xmlns="http://www.w3.org/2000/svg"
-                    >
-                      <path
-                        d="M12.0005 2C10.061 2.00369 8.16442 2.57131 6.54177 3.63374C4.91911 4.69617 3.64043 6.20754 2.86148 7.98377C2.08252 9.76 1.83691 11.7244 2.15456 13.6378C2.47221 15.5511 3.33941 17.3308 4.65054 18.76C5.58696 19.775 6.72348 20.5851 7.98847 21.1392C9.25347 21.6933 10.6195 21.9793 12.0005 21.9793C13.3816 21.9793 14.7476 21.6933 16.0126 21.1392C17.2776 20.5851 18.4141 19.775 19.3505 18.76C20.6617 17.3308 21.5289 15.5511 21.8465 13.6378C22.1642 11.7244 21.9186 9.76 21.1396 7.98377C20.3606 6.20754 19.082 4.69617 17.4593 3.63374C15.8367 2.57131 13.9401 2.00369 12.0005 2ZM12.0005 20C9.929 19.9969 7.93945 19.1903 6.45054 17.75C6.90258 16.6495 7.67157 15.7083 8.65979 15.0459C9.64801 14.3835 10.8108 14.0298 12.0005 14.0298C13.1902 14.0298 14.3531 14.3835 15.3413 15.0459C16.3295 15.7083 17.0985 16.6495 17.5505 17.75C16.0616 19.1903 14.0721 19.9969 12.0005 20ZM10.0005 10C10.0005 9.60444 10.1178 9.21776 10.3376 8.88886C10.5574 8.55996 10.8697 8.30362 11.2352 8.15224C11.6006 8.00087 12.0028 7.96126 12.3907 8.03843C12.7787 8.1156 13.135 8.30608 13.4148 8.58579C13.6945 8.86549 13.8849 9.22186 13.9621 9.60982C14.0393 9.99778 13.9997 10.3999 13.8483 10.7654C13.6969 11.1308 13.4406 11.4432 13.1117 11.6629C12.7828 11.8827 12.3961 12 12.0005 12C11.4701 12 10.9614 11.7893 10.5863 11.4142C10.2113 11.0391 10.0005 10.5304 10.0005 10ZM18.9105 16C18.0171 14.4718 16.6419 13.283 15.0005 12.62C15.5097 12.0427 15.8415 11.3307 15.956 10.5694C16.0705 9.80822 15.963 9.03011 15.6463 8.3285C15.3296 7.62688 14.8171 7.03156 14.1704 6.61397C13.5238 6.19637 12.7703 5.97425 12.0005 5.97425C11.2307 5.97425 10.4773 6.19637 9.83063 6.61397C9.18395 7.03156 8.67151 7.62688 8.35479 8.3285C8.03807 9.03011 7.93052 9.80822 8.04507 10.5694C8.15961 11.3307 8.49137 12.0427 9.00054 12.62C7.35914 13.283 5.98401 14.4718 5.09054 16C4.37848 14.7871 4.00226 13.4065 4.00054 12C4.00054 9.87827 4.84339 7.84344 6.34368 6.34315C7.84397 4.84285 9.87881 4 12.0005 4C14.1223 4 16.1571 4.84285 17.6574 6.34315C19.1577 7.84344 20.0005 9.87827 20.0005 12C19.9988 13.4065 19.6226 14.7871 18.9105 16Z"
-                        fill="#FFCC00"
-                      />
-                    </svg>
-                    <h3 className="text-lg font-semibold text-white">Profile</h3>
-                  </div>
-                  <div className="space-y-4">
-                    <div>
-                      <p className="text-gray-400 text-xs mb-1">Wallet Address</p>
-                      <div className="flex items-center gap-2">
-                        <code className="text-white text-sm font-mono bg-[#0D0D0D] px-2 py-1 rounded">
-                          {customerData.address.slice(0, 6)}...
-                          {customerData.address.slice(-4)}
-                        </code>
-                        <button
-                          onClick={() =>
-                            navigator.clipboard.writeText(customerData.address)
-                          }
-                          className="text-gray-400 hover:text-[#FFCC00] transition-colors"
-                        >
-                          <svg
-                            className="w-4 h-4"
-                            fill="none"
-                            stroke="currentColor"
-                            viewBox="0 0 24 24"
-                          >
-                            <path
-                              strokeLinecap="round"
-                              strokeLinejoin="round"
-                              strokeWidth={2}
-                              d="M8 5H6a2 2 0 00-2 2v12a2 2 0 002 2h10a2 2 0 002-2v-1M8 5a2 2 0 002 2h2a2 2 0 002-2M8 5a2 2 0 012-2h2a2 2 0 012 2m0 0h2a2 2 0 012 2v3m2 4H10m0 0l3-3m-3 3l3 3"
-                            />
-                          </svg>
-                        </button>
-                      </div>
-                    </div>
-
-                    <div>
-                      <p className="text-gray-400 text-xs mb-1">Lifetime Earnings</p>
-                      <p className="text-2xl font-bold text-[#FFCC00]">
-                        {customerData.lifetimeEarnings} RCN
-                      </p>
-                    </div>
-
-                    {customerData.lastEarnedDate && (
-                      <div>
-                        <p className="text-gray-400 text-xs mb-1">Last Activity</p>
-                        <p className="text-white text-sm">
-                          {new Date(customerData.lastEarnedDate).toLocaleDateString(
-                            "en-US",
-                            {
-                              month: "short",
-                              day: "numeric",
-                              year: "numeric",
-                            }
-                          )}
-                        </p>
-                      </div>
-                    )}
-
-                    <div className="pt-4 border-t border-gray-700">
-                      <div
-                        className={`rounded-xl p-3 ${
-                          customerData.homeShopId === shopId
-                            ? "bg-gradient-to-r from-green-500/20 to-green-600/20 border border-green-500/50"
-                            : "bg-gradient-to-r from-yellow-500/20 to-orange-500/20 border border-yellow-500/50"
-                        }`}
-                      >
-                        <div className="flex items-center justify-between">
-                          <div className="flex items-center gap-2">
-                            <div
-                              className={`w-8 h-8 rounded-full flex items-center justify-center ${
-                                customerData.homeShopId === shopId
-                                  ? "bg-green-500/30"
-                                  : "bg-yellow-500/30"
-                              }`}
-                            >
-                              {customerData.homeShopId === shopId ? (
-                                <svg
-                                  className="w-4 h-4 text-green-400"
-                                  fill="currentColor"
-                                  viewBox="0 0 20 20"
-                                >
-                                  <path d="M10.707 2.293a1 1 0 00-1.414 0l-7 7a1 1 0 001.414 1.414L4 10.414V17a1 1 0 001 1h2a1 1 0 001-1v-2a1 1 0 011-1h2a1 1 0 011 1v2a1 1 0 001 1h2a1 1 0 001-1v-6.586l.293.293a1 1 0 001.414-1.414l-7-7z" />
-                                </svg>
-                              ) : (
-                                <svg
-                                  className="w-4 h-4 text-yellow-400"
-                                  fill="currentColor"
-                                  viewBox="0 0 20 20"
-                                >
-                                  <path
-                                    fillRule="evenodd"
-                                    d="M4 2a1 1 0 011 1v2.101a7.002 7.002 0 0111.601 2.566 1 1 0 11-1.885.666A5.002 5.002 0 005.999 7H9a1 1 0 010 2H4a1 1 0 01-1-1V3a1 1 0 011-1zm.008 9.057a1 1 0 011.276.61A5.002 5.002 0 0014.001 13H11a1 1 0 110-2h5a1 1 0 011 1v5a1 1 0 11-2 0v-2.101a7.002 7.002 0 01-11.601-2.566 1 1 0 01.61-1.276z"
-                                    clipRule="evenodd"
-                                  />
-                                </svg>
-                              )}
-                            </div>
-                            <div>
-                              <p
-                                className={`text-sm font-bold ${
-                                  customerData.homeShopId === shopId
-                                    ? "text-green-400"
-                                    : "text-yellow-400"
-                                }`}
-                              >
-                                {customerData.homeShopId === shopId
-                                  ? "Home Customer"
-                                  : "Cross-Shop"}
-                              </p>
-                              <p
-                                className={`text-xs ${
-                                  customerData.homeShopId === shopId
-                                    ? "text-green-300"
-                                    : "text-yellow-300"
-                                }`}
-                              >
-                                100% redeemable
-                              </p>
-                            </div>
-                          </div>
-                          <div
-                            className={`text-right ${
-                              customerData.homeShopId === shopId
-                                ? "text-green-400"
-                                : "text-yellow-400"
-                            }`}
-                          >
-                            <p className="text-xs font-medium">Max</p>
-                            <p className="text-sm font-bold">{getMaxRedeemable()}</p>
-                          </div>
-                        </div>
-                      </div>
-                    </div>
-                  </div>
-                </div>
-              </div>
-
-              {/* Balance Breakdown Card */}
-              <div className="bg-gradient-to-br from-[#1C1C1C] to-[#252525] rounded-2xl border border-gray-800 overflow-hidden">
-                <div className="p-6">
-                  <div className="flex items-center mb-4 gap-2">
-                    <svg
-                      width="24"
-                      height="24"
-                      viewBox="0 0 24 24"
-                      fill="none"
-                      xmlns="http://www.w3.org/2000/svg"
-                    >
-                      <path
-                        d="M11 9H15C15.2652 9 15.5196 8.89464 15.7071 8.70711C15.8946 8.51957 16 8.26522 16 8C16 7.73478 15.8946 7.48043 15.7071 7.29289C15.5196 7.10536 15.2652 7 15 7H13V6C13 5.73478 12.8946 5.48043 12.7071 5.29289C12.5196 5.10536 12.2652 5 12 5C11.7348 5 11.4804 5.10536 11.2929 5.29289C11.1054 5.48043 11 5.73478 11 6V7C10.2044 7 9.44129 7.31607 8.87868 7.87868C8.31607 8.44129 8 9.20435 8 10C8 10.7956 8.31607 11.5587 8.87868 12.1213C9.44129 12.6839 10.2044 13 11 13H13C13.2652 13 13.5196 13.1054 13.7071 13.2929C13.8946 13.4804 14 13.7348 14 14C14 14.2652 13.8946 14.5196 13.7071 14.7071C13.5196 14.8946 13.2652 15 13 15H9C8.73478 15 8.48043 15.1054 8.29289 15.2929C8.10536 15.4804 8 15.7348 8 16C8 16.2652 8.10536 16.5196 8.29289 16.7071C8.48043 16.8946 8.73478 17 9 17H11V18C11 18.2652 11.1054 18.5196 11.2929 18.7071C11.4804 18.8946 11.7348 19 12 19C12.2652 19 12.5196 18.8946 12.7071 18.7071C12.8946 18.5196 13 18.2652 13 18V17C13.7956 17 14.5587 16.6839 15.1213 16.1213C15.6839 15.5587 16 14.7956 16 14C16 13.2044 15.6839 12.4413 15.1213 11.8787C14.5587 11.3161 13.7956 11 13 11H11C10.7348 11 10.4804 10.8946 10.2929 10.7071C10.1054 10.5196 10 10.2652 10 10C10 9.73478 10.1054 9.48043 10.2929 9.29289C10.4804 9.10536 10.7348 9 11 9ZM19 2H5C4.20435 2 3.44129 2.31607 2.87868 2.87868C2.31607 3.44129 2 4.20435 2 5V19C2 19.7956 2.31607 20.5587 2.87868 21.1213C3.44129 21.6839 4.20435 22 5 22H19C19.7956 22 20.5587 21.6839 21.1213 21.1213C21.6839 20.5587 22 19.7956 22 19V5C22 4.20435 21.6839 3.44129 21.1213 2.87868C20.5587 2.31607 19.7956 2 19 2ZM20 19C20 19.2652 19.8946 19.5196 19.7071 19.7071C19.5196 19.8946 19.2652 20 19 20H5C4.73478 20 4.48043 19.8946 4.29289 19.7071C4.10536 19.5196 4 19.2652 4 19V5C4 4.73478 4.10536 4.48043 4.29289 4.29289C4.48043 4.10536 4.73478 4 5 4H19C19.2652 4 19.5196 4.10536 19.7071 4.29289C19.8946 4.48043 20 4.73478 20 5V19Z"
-                        fill="#FFCC00"
-                      />
-                    </svg>
-                    <h3 className="text-lg font-semibold text-white">Balances</h3>
-                  </div>
-
-                  <div className="space-y-4">
-                    {/* Earned Balance */}
-                    <div className="p-3 bg-green-900/20 rounded-lg border border-green-500/30">
-                      <div className="flex justify-between items-start">
-                        <div>
-                          <p className="text-green-400 text-xs font-medium">
-                            Earned Balance
-                          </p>
-                          <p className="text-gray-400 text-xs mt-1">Redeemable</p>
-                        </div>
-                        <p className="text-green-400 text-xl font-bold">
-                          {customerData.availableBalance}
-                        </p>
-                      </div>
-                    </div>
-
-                    {/* Market Balance */}
-                    <div className="p-3 bg-red-900/20 rounded-lg border border-red-500/30">
-                      <div className="flex justify-between items-start">
-                        <div>
-                          <p className="text-red-400 text-xs font-medium">
-                            Market Balance
-                          </p>
-                          <p className="text-gray-400 text-xs mt-1">Not redeemable</p>
-                        </div>
-                        <p className="text-red-400 text-xl font-bold">
-                          {customerData.marketBalance || 0}
-                        </p>
-                      </div>
-                    </div>
-
-                    {/* Total Balance */}
-                    <div className="pt-4 border-t border-gray-700">
-                      <div className="flex justify-between items-center">
-                        <div>
-                          <p className="text-white text-sm font-medium">
-                            Total Balance
-                          </p>
-                          <p className="text-gray-400 text-xs">On blockchain</p>
-                        </div>
-                        <p className="text-[#FFCC00] text-2xl font-bold">
-                          {customerData.totalBalance || customerData.availableBalance}
-                        </p>
-                      </div>
-                    </div>
-                  </div>
-                </div>
-=======
         {/* Results Section */}
         <div className="px-4 md:px-8 pb-6">
           {/* Results Header */}
@@ -820,7 +343,6 @@
             <div className="text-center py-12">
               <div className="w-16 h-16 bg-gray-800 rounded-full flex items-center justify-center mx-auto mb-4">
                 <Search className="w-8 h-8 text-gray-600" />
->>>>>>> c3cb0802
               </div>
               <h3 className="text-white text-lg font-medium mb-2">
                 Search for Customers
@@ -831,97 +353,6 @@
             </div>
           )}
 
-<<<<<<< HEAD
-              {/* Earning Sources Card */}
-              <div className="bg-gradient-to-br from-[#1C1C1C] to-[#252525] rounded-2xl border border-gray-800 overflow-hidden">
-                <div className="p-6">
-                  <div className="flex items-center mb-4 gap-2">
-                    <svg
-                      className="w-5 h-5 text-[#FFCC00]"
-                      fill="none"
-                      stroke="currentColor"
-                      viewBox="0 0 24 24"
-                    >
-                      <path
-                        strokeLinecap="round"
-                        strokeLinejoin="round"
-                        strokeWidth={2}
-                        d="M19 21V5a2 2 0 00-2-2H7a2 2 0 00-2 2v16m14 0h2m-2 0h-5m-9 0H3m2 0h5M9 7h1m-1 4h1m4-4h1m-1 4h1m-5 10v-5a1 1 0 011-1h2a1 1 0 011 1v5m-4 0h4"
-                      />
-                    </svg>
-                    <h3 className="text-lg font-semibold text-white">
-                      Earning Sources
-                    </h3>
-                  </div>
-
-                  {Object.keys(customerData.earningsByShop).length > 0 ? (
-                    <div className="space-y-2 max-h-64 overflow-y-auto">
-                      {Object.entries(customerData.earningsByShop)
-                        .sort(([, a], [, b]) => (b as number) - (a as number))
-                        .map(([shop, amount], index) => (
-                          <div
-                            key={shop}
-                            className="flex items-center justify-between p-3 bg-[#0D0D0D] rounded-lg hover:bg-opacity-70 transition-all"
-                          >
-                            <div className="flex items-center gap-2">
-                              <div
-                                className={`w-8 h-8 rounded-full flex items-center justify-center text-xs font-bold ${
-                                  index === 0
-                                    ? "bg-[#FFCC00] text-black"
-                                    : index === 1
-                                    ? "bg-gray-400 text-black"
-                                    : index === 2
-                                    ? "bg-orange-500 text-white"
-                                    : "bg-gray-600 text-white"
-                                }`}
-                              >
-                                {index + 1}
-                              </div>
-                              <div>
-                                <p className="text-white text-sm font-medium">
-                                  {shop}
-                                </p>
-                                <div className="flex gap-1 mt-1">
-                                  {shop === shopId && (
-                                    <span className="text-xs bg-blue-900/30 text-blue-400 px-2 py-0.5 rounded">
-                                      Your Shop
-                                    </span>
-                                  )}
-                                  {shop === customerData.homeShopId && (
-                                    <span className="text-xs bg-green-900/30 text-green-400 px-2 py-0.5 rounded">
-                                      Home
-                                    </span>
-                                  )}
-                                </div>
-                              </div>
-                            </div>
-                            <div className="text-right">
-                              <p className="text-[#FFCC00] font-bold">{amount as number}</p>
-                              <p className="text-gray-500 text-xs">RCN</p>
-                            </div>
-                          </div>
-                        ))}
-                    </div>
-                  ) : (
-                    <div className="text-center py-8">
-                      <svg
-                        className="w-12 h-12 text-gray-600 mx-auto mb-2"
-                        fill="none"
-                        stroke="currentColor"
-                        viewBox="0 0 24 24"
-                      >
-                        <path
-                          strokeLinecap="round"
-                          strokeLinejoin="round"
-                          strokeWidth={2}
-                          d="M20 13V6a2 2 0 00-2-2H6a2 2 0 00-2 2v7m16 0v5a2 2 0 01-2 2H6a2 2 0 01-2-2v-5m16 0h-2.586a1 1 0 00-.707.293l-2.414 2.414a1 1 0 01-.707.293h-3.172a1 1 0 01-.707-.293l-2.414-2.414A1 1 0 006.586 13H4"
-                        />
-                      </svg>
-                      <p className="text-gray-500 text-sm">No earning history</p>
-                    </div>
-                  )}
-                </div>
-=======
           {/* Empty State - No Results */}
           {searchState.hasSearched && !searchState.isLoading && searchState.results.length === 0 && !searchState.error && (
             <div className="text-center py-12">
@@ -939,7 +370,6 @@
                     d="M9.172 16.172a4 4 0 015.656 0M9 10h.01M15 10h.01M21 12a9 9 0 11-18 0 9 9 0 0118 0z"
                   />
                 </svg>
->>>>>>> c3cb0802
               </div>
               <h3 className="text-white text-lg font-medium mb-2">
                 No Customers Found
@@ -954,85 +384,57 @@
 
       {/* QR Scanner Modal */}
       {showQRScanner && (
-        <div className="fixed inset-0 bg-black bg-opacity-80 flex items-center justify-center z-50 p-4">
-          <div className="bg-[#212121] rounded-2xl p-6 max-w-md w-full">
-            <div className="flex items-center justify-between mb-4">
-              <h3 className="text-xl font-bold text-white flex items-center gap-2">
-                <Camera className="w-6 h-6 text-[#00B2FF]" />
+        <div className="fixed inset-0 bg-black bg-opacity-75 flex items-center justify-center z-50 p-4">
+          <div className="bg-[#212121] rounded-2xl max-w-md w-full mx-4">
+            <div className="flex justify-between items-center p-6 border-b border-gray-700">
+              <h3 className="text-xl font-semibold text-white flex items-center gap-2">
+                <ScanLine className="w-6 h-6 text-[#FFCC00]" />
                 Scan Customer QR Code
               </h3>
               <button
                 onClick={stopQRScanner}
-                className="p-2 hover:bg-gray-600 rounded-full transition-colors"
+                className="text-gray-400 hover:text-white transition-colors"
               >
-                <X className="w-6 h-6 text-gray-400" />
+                <X className="w-6 h-6" />
               </button>
             </div>
 
-            <div className="relative rounded-xl overflow-hidden bg-black">
-              <video
-                ref={videoRef}
-                className="w-full h-64 object-cover rounded-xl"
-                playsInline
-                muted
-              />
-              {cameraLoading && (
-                <div className="absolute inset-0 flex items-center justify-center bg-black bg-opacity-70">
-                  <div className="text-center">
-                    <svg
-                      className="animate-spin h-12 w-12 text-[#00B2FF] mx-auto mb-3"
-                      fill="none"
-                      viewBox="0 0 24 24"
-                    >
-                      <circle
-                        className="opacity-25"
-                        cx="12"
-                        cy="12"
-                        r="10"
-                        stroke="currentColor"
-                        strokeWidth="4"
-                      ></circle>
-                      <path
-                        className="opacity-75"
-                        fill="currentColor"
-                        d="M4 12a8 8 0 018-8V0C5.373 0 0 5.373 0 12h4zm2 5.291A7.962 7.962 0 014 12H0c0 3.042 1.135 5.824 3 7.938l3-2.647z"
-                      ></path>
-                    </svg>
-                    <p className="text-white text-sm">Starting camera...</p>
-                  </div>
+            <div className="p-6">
+              <div className="relative">
+                <video
+                  ref={videoRef}
+                  className="w-full h-64 bg-black rounded-lg object-cover"
+                  playsInline
+                />
+                <div className="absolute inset-0 flex items-center justify-center pointer-events-none">
+                  <div className="w-48 h-48 border-2 border-[#FFCC00] rounded-lg opacity-75"></div>
                 </div>
-              )}
-              {!cameraLoading && (
-                <div className="absolute inset-0 border-2 border-[#00B2FF] rounded-xl">
-                  <div className="absolute top-4 left-4 w-6 h-6 border-t-2 border-l-2 border-[#00B2FF]"></div>
-                  <div className="absolute top-4 right-4 w-6 h-6 border-t-2 border-r-2 border-[#00B2FF]"></div>
-                  <div className="absolute bottom-4 left-4 w-6 h-6 border-b-2 border-l-2 border-[#00B2FF]"></div>
-                  <div className="absolute bottom-4 right-4 w-6 h-6 border-b-2 border-r-2 border-[#00B2FF]"></div>
-                </div>
-              )}
-            </div>
-
-            <p className="text-gray-400 text-sm mt-4 text-center">
-              Position the customer&apos;s QR code within the frame to scan
-              their wallet address
-            </p>
-
-            <button
-              onClick={stopQRScanner}
-              className="w-full mt-4 px-4 py-3 bg-red-600 text-white rounded-xl hover:bg-red-700 transition-colors font-medium"
-            >
-              Cancel Scan
-            </button>
+              </div>
+
+              <div className="mt-4 text-center">
+                <p className="text-gray-300 text-sm mb-2">
+                  Point your camera at the customer's QR code
+                </p>
+                <p className="text-gray-400 text-xs">
+                  The QR code should contain their wallet address
+                </p>
+              </div>
+
+              <div className="mt-6 flex justify-center">
+                <button
+                  onClick={stopQRScanner}
+                  className="px-6 py-2 bg-gray-600 text-white rounded-lg hover:bg-gray-700 transition-colors"
+                >
+                  Cancel
+                </button>
+              </div>
+            </div>
           </div>
         </div>
       )}
     </div>
   );
-<<<<<<< HEAD
 };
-=======
-};
 
 // Export types for use in other components
-export type { CustomerSearchResult };
->>>>>>> c3cb0802
+export type { CustomerSearchResult };