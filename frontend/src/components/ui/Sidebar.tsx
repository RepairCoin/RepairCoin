"use client";

import React, { useState } from "react";
import Link from "next/link";
import { usePathname, useRouter } from "next/navigation";
import { useActiveWallet, useDisconnect } from "thirdweb/react";

import {
  LayoutGrid,
  Users,
  Settings,
  LogOut,
  Menu,
  X,
  ChevronLeft,
  ChevronRight,
  ChevronDown,
  MapPin,
  Gift,
  Search,
  HelpCircle,
  Phone,
  Mail,
  MessageCircle,
  ShoppingBag,
  Receipt,
} from "lucide-react";
import {
  IssueRewardsIcon,
  RedeemIcon,
  OverviewIcon,
  CustomerIcon,
  BuyRcnIcon,
  SettingsIcon,
  LogoutIcon,
  LookupIcon,
} from "../icon";
import { useAuthStore } from "@/stores/authStore";
import { logout } from "@/services/api/auth";

interface SidebarItem {
  title: string;
  href: string;
  icon: React.ReactNode;
  tabId?: string;
  subItems?: SidebarItem[];
}

interface SidebarSection {
  title: string;
  items: SidebarItem[];
  id: string;
}

interface SidebarProps {
  isOpen?: boolean;
  onToggle?: () => void;
  userRole?: "customer" | "shop" | "admin";
  activeTab?: string;
  activeSubTab?: string;
  onTabChange?: (tab: string) => void;
  onCollapseChange?: (collapsed: boolean) => void;
  isSuperAdmin?: boolean;
  adminRole?: string;
}

const Sidebar: React.FC<SidebarProps> = ({
  isOpen = false,
  onToggle,
  userRole = "customer",
  activeTab,
  activeSubTab,
  onTabChange,
  onCollapseChange,
  isSuperAdmin = false,
  adminRole = "",
}) => {
  const pathname = usePathname();
  const router = useRouter();
  const wallet = useActiveWallet();
  const { disconnect } = useDisconnect();
  const { resetAuth } = useAuthStore();
  const [isCollapsed, setIsCollapsed] = useState(false);
  const [expandedItems, setExpandedItems] = useState<string[]>([]);
  const [searchQuery, setSearchQuery] = useState("");
<<<<<<< HEAD
  const [expandedSections, setExpandedSections] = useState<string[]>([
    "dashboard", "service",
    "rewards",
    "customers",
    "shop-tools",
    "settings",
  ]);
=======
  const [expandedSections, setExpandedSections] = useState<string[]>(["dashboard", "service", "rewards", "customers", "shop-tools", "settings"]);
>>>>>>> 26444494

  // Auto-collapse subtabs when switching to a different main tab
  React.useEffect(() => {
    // If activeTab changes and it's not "customers", collapse the customers subtab
    if (activeTab && activeTab !== "customers") {
      setExpandedItems((prev) => prev.filter((id) => id !== "customers"));
    }
    // If activeTab changes and it's not "shops-management", collapse the shops subtab
    if (activeTab && activeTab !== "shops-management") {
      setExpandedItems((prev) =>
        prev.filter((id) => id !== "shops-management")
      );
    }
    // If activeTab changes and it's not "services" or "bookings", collapse the service subtab
    if (activeTab && activeTab !== "services" && activeTab !== "bookings") {
      setExpandedItems(prev => prev.filter(id => id !== "service"));
    }
    // If activeTab changes and it's not "services" or "bookings", collapse the service subtab
    if (activeTab && activeTab !== "services" && activeTab !== "bookings") {
      setExpandedItems(prev => prev.filter(id => id !== "service"));
    }
    // Auto-expand customers when it becomes active
    if (activeTab === "customers" && !expandedItems.includes("customers")) {
      setExpandedItems((prev) => [...prev, "customers"]);
    }
    // Auto-expand shops when it becomes active
    if (
      activeTab === "shops-management" &&
      !expandedItems.includes("shops-management")
    ) {
      setExpandedItems((prev) => [...prev, "shops-management"]);
    }
    // Auto-expand service when services or bookings becomes active
    if ((activeTab === "services" || activeTab === "bookings") && !expandedItems.includes("service")) {
      setExpandedItems(prev => [...prev, "service"]);
    }
    // Auto-expand service when services or bookings becomes active
    if ((activeTab === "services" || activeTab === "bookings") && !expandedItems.includes("service")) {
      setExpandedItems(prev => [...prev, "service"]);
    }
  }, [activeTab]);

  const handleCollapseToggle = () => {
    const newCollapsed = !isCollapsed;
    setIsCollapsed(newCollapsed);
    onCollapseChange?.(newCollapsed);
  };

  const handleLogout = async () => {
    // Clear auth store state
    resetAuth();

    // Disconnect wallet
    if (wallet && disconnect) {
      disconnect(wallet);
      localStorage.clear();
    }

    // Call backend to clear httpOnly cookie and redirect
    await logout();
  };

  const getMenuItems = (): SidebarItem[] => {
    const commonItems: SidebarItem[] = [
      {
        title: "Overview",
        href: `/${userRole}`,
        icon: <LayoutGrid className="w-5 h-5" />,
      },
    ];

    if (userRole === "customer") {
      return [
        {
          title: "Overview",
          href: "/customer?tab=overview",
          icon: <LayoutGrid className="w-5 h-5" />,
          tabId: "overview",
        },
        {
          title: "Marketplace",
          href: "/customer?tab=marketplace",
          icon: <ShoppingBag className="w-5 h-5" />,
          tabId: "marketplace",
        },
        {
          title: "My Bookings",
          href: "/customer?tab=orders",
          icon: <Receipt className="w-5 h-5" />,
          tabId: "orders",
        },
        {
          title: "Referrals",
          href: "/customer?tab=referrals",
          icon: <Users className="w-5 h-5" />,
          tabId: "referrals",
        },
        {
          title: "Approvals",
          href: "/customer?tab=approvals",
          icon: <Users className="w-5 h-5" />,
          tabId: "approvals",
        },
        {
          title: "Find Shop",
          href: "/customer?tab=findshop",
          icon: <MapPin className="w-5 h-5" />,
          tabId: "findshop",
        },
        {
          title: "Gift Tokens",
          href: "/customer?tab=gifting",
          icon: <Gift className="w-5 h-5" />,
          tabId: "gifting",
        },
      ];
    }

    if (userRole === "shop") {
      return [
        {
          title: "Overview",
          href: "/shop?tab=overview",
          icon: (
            <OverviewIcon
              width={24}
              height={24}
              isActive={activeTab === "overview"}
            />
          ),
          tabId: "overview",
        },
        {
          title: "Service",
          href: "/shop?tab=services",
          icon: <ShoppingBag className="w-5 h-5" />,
          tabId: "service",
          subItems: [
            {
              title: "Services",
              href: "/shop?tab=services",
              icon: <ShoppingBag className="w-4 h-4" />,
              tabId: "services",
            },
            {
              title: "Bookings",
              href: "/shop?tab=bookings",
              icon: <Receipt className="w-4 h-4" />,
              tabId: "bookings",
            },
          ],
        },
        {
          title: "Issue Rewards",
          href: "/shop?tab=issue-rewards",
          icon: (
            <IssueRewardsIcon
              width={24}
              height={24}
              isActive={activeTab === "issue-rewards"}
            />
          ),
          tabId: "issue-rewards",
        },
        {
          title: "Redeem",
          href: "/shop?tab=redeem",
          icon: (
            <RedeemIcon
              width={24}
              height={24}
              isActive={activeTab === "redeem"}
            />
          ),
          tabId: "redeem",
        },
        {
          title: "Promo Codes",
          href: "/shop?tab=promo-codes",
          icon: <span className="text-xl">🏷️</span>,
          tabId: "promo-codes",
        },
        {
          title: "Customers",
          href: "/shop?tab=customers",
          icon: (
            <CustomerIcon
              width={24}
              height={24}
              isActive={activeTab === "customers"}
            />
          ),
          tabId: "customers",
        },
        {
          title: "Lookup",
          href: "/shop?tab=lookup",
          icon: (
            <LookupIcon
              width={24}
              height={24}
              isActive={activeTab === "lookup"}
            />
          ),
          tabId: "lookup",
        },
        {
          title: "Marketing",
          href: "/shop?tab=marketing",
          icon: <span className="text-xl">📢</span>,
          tabId: "marketing",
        },
        {
          title: "Affiliate Groups",
          href: "/shop/groups",
          icon: <Users className="w-5 h-5" />,
          tabId: "groups",
        },
        {
          title: "Shop Location",
          href: "/shop?tab=shop-location",
          icon: <MapPin className="w-5 h-5" />,
          tabId: "shop-location",
        },
        {
          title: "Buy Credits",
          href: "/shop?tab=purchase",
<<<<<<< HEAD
          icon: (
            <BuyRcnIcon
              width={24}
              height={24}
              isActive={activeTab === "purchase"}
            />
          ),
=======
          icon: <BuyRcnIcon width={24} height={24} isActive={activeTab === "purchase"} />,
>>>>>>> 26444494
          tabId: "purchase",
        },
      ];
    }

    if (userRole === "admin") {
      const adminItems = [];

      // Role-based access control
      // Super Admin: All tabs
      // Admin: All tabs except Admins management
      // Moderator: Read-only (Overview only)

      // Overview is always visible for any admin
      adminItems.push({
        title: "Overview",
        href: "/admin?tab=overview",
        icon: <span className="text-xl">📊</span>,
        tabId: "overview",
      });

      // Check role for tab visibility
      const isSuper = isSuperAdmin === true || adminRole === "super_admin";

      // Only Super Admin can manage other admins
      if (isSuper) {
        adminItems.push({
          title: "Admins",
          href: "/admin?tab=admins",
          icon: <span className="text-xl">🛡️</span>,
          tabId: "admins",
        });
      }

      // These tabs are always visible for all admin roles
      adminItems.push(
        {
          title: "Customers",
          href: "/admin?tab=customers",
          icon: <span className="text-xl">👥</span>,
          tabId: "customers",
          subItems: [
            {
              title: "Grouped by Shop",
              href: "/admin?tab=customers&view=grouped",
              icon: <span className="text-sm">🏪</span>,
              tabId: "customers-grouped",
            },
            {
              title: "All Customers",
              href: "/admin?tab=customers&view=all",
              icon: <span className="text-sm">👤</span>,
              tabId: "customers-all",
            },
            {
              title: "Unsuspend Requests",
              href: "/admin?tab=customers&view=unsuspend",
              icon: <span className="text-sm">🔓</span>,
              tabId: "customers-unsuspend",
            },
          ],
        },
        {
          title: "Shops",
          href: "/admin?tab=shops-management",
          icon: <span className="text-xl">🏪</span>,
          tabId: "shops-management",
          subItems: [
            {
              title: "All Shops",
              href: "/admin?tab=shops-management&view=all",
              icon: <span className="text-sm">📋</span>,
              tabId: "shops-all",
            },
            {
              title: "Unsuspend Requests",
              href: "/admin?tab=shops-management&view=unsuspend",
              icon: <span className="text-sm">🔓</span>,
              tabId: "shops-unsuspend",
            },
          ],
        },
        {
          title: "Subscriptions",
          href: "/admin?tab=subscriptions",
          icon: <span className="text-xl">💳</span>,
          tabId: "subscriptions",
        },
        {
          title: "Analytics",
          href: "/admin?tab=analytics",
          icon: <span className="text-xl">📊</span>,
          tabId: "analytics",
        },
        {
          title: "Treasury",
          href: "/admin?tab=treasury",
          icon: <span className="text-xl">💰</span>,
          tabId: "treasury",
        },
        {
          title: "Promo Codes",
          href: "/admin?tab=promo-codes",
          icon: <span className="text-xl">🏷️</span>,
          tabId: "promo-codes",
        },
        {
          title: "Sessions",
          href: "/admin?tab=sessions",
          icon: <span className="text-xl">🔐</span>,
          tabId: "sessions",
        }
      );

      return adminItems;
    }

    return commonItems;
  };

  const menuItems = getMenuItems();

  // Get organized sections for shop sidebar
  const getShopSections = (): SidebarSection[] => {
    if (userRole !== "shop") return [];

    return [
      {
        id: "dashboard",
        title: "DASHBOARD",
        items: [
          {
            title: "Overview",
            href: "/shop?tab=overview",
<<<<<<< HEAD
            icon: (
              <OverviewIcon
                width={24}
                height={24}
                isActive={activeTab === "overview"}
              />
            ),
=======
            icon: <OverviewIcon width={24} height={24} isActive={activeTab === "overview"} />,
>>>>>>> 26444494
            tabId: "overview",
          },
        ],
      },
      {
        id: "service",
        title: "SERVICE",
        items: [
          {
            title: "Services",
            href: "/shop?tab=services",
            icon: <ShoppingBag className="w-5 h-5" />,
            tabId: "services",
          },
          {
            title: "Bookings",
            href: "/shop?tab=bookings",
            icon: <Receipt className="w-5 h-5" />,
            tabId: "bookings",
          },
        ],
      },
      {
        id: "rewards",
        title: "REWARDS MANAGEMENT",
        items: [
          {
            title: "Issue Rewards",
            href: "/shop?tab=issue-rewards",
<<<<<<< HEAD
            icon: (
              <IssueRewardsIcon
                width={24}
                height={24}
                isActive={activeTab === "issue-rewards"}
              />
            ),
=======
            icon: <IssueRewardsIcon width={24} height={24} isActive={activeTab === "issue-rewards"} />,
>>>>>>> 26444494
            tabId: "issue-rewards",
          },
          {
            title: "Redeem",
            href: "/shop?tab=redeem",
<<<<<<< HEAD
            icon: (
              <RedeemIcon
                width={24}
                height={24}
                isActive={activeTab === "redeem"}
              />
            ),
=======
            icon: <RedeemIcon width={24} height={24} isActive={activeTab === "redeem"} />,
>>>>>>> 26444494
            tabId: "redeem",
          },
          {
            title: "Promo Codes",
            href: "/shop?tab=promo-codes",
            icon: <span className="text-xl">🏷️</span>,
            tabId: "promo-codes",
          },
        ],
      },
      {
        id: "customers",
        title: "CUSTOMERS",
        items: [
          {
            title: "Customers",
            href: "/shop?tab=customers",
<<<<<<< HEAD
            icon: (
              <CustomerIcon
                width={24}
                height={24}
                isActive={activeTab === "customers"}
              />
            ),
=======
            icon: <CustomerIcon width={24} height={24} isActive={activeTab === "customers"} />,
>>>>>>> 26444494
            tabId: "customers",
          },
          {
            title: "Lookup",
            href: "/shop?tab=lookup",
<<<<<<< HEAD
            icon: (
              <LookupIcon
                width={24}
                height={24}
                isActive={activeTab === "lookup"}
              />
            ),
=======
            icon: <LookupIcon width={24} height={24} isActive={activeTab === "lookup"}/>,
>>>>>>> 26444494
            tabId: "lookup",
          },
        ],
      },
      {
        id: "shop-tools",
        title: "SHOP TOOLS",
        items: [
          {
            title: "Marketing",
            href: "/shop?tab=marketing",
            icon: <span className="text-xl">📢</span>,
            tabId: "marketing",
          },
          {
            title: "Affiliate Groups",
            href: "/shop/groups",
            icon: <Users className="w-5 h-5" />,
            tabId: "groups",
          },
          {
            title: "Shop Location",
            href: "/shop?tab=shop-location",
            icon: <MapPin className="w-5 h-5" />,
            tabId: "shop-location",
          },
          {
            title: "Buy Credits",
            href: "/shop?tab=purchase",
<<<<<<< HEAD
            icon: (
              <BuyRcnIcon
                width={24}
                height={24}
                isActive={activeTab === "purchase"}
              />
            ),
=======
            icon: <BuyRcnIcon width={24} height={24} isActive={activeTab === "purchase"} />,
>>>>>>> 26444494
            tabId: "purchase",
          },
        ],
      },
    ];
  };

  const shopSections = getShopSections();

  const toggleSection = (sectionId: string) => {
<<<<<<< HEAD
    setExpandedSections((prev) =>
      prev.includes(sectionId)
        ? prev.filter((id) => id !== sectionId)
=======
    setExpandedSections(prev =>
      prev.includes(sectionId)
        ? prev.filter(id => id !== sectionId)
>>>>>>> 26444494
        : [...prev, sectionId]
    );
  };

<<<<<<< HEAD
  const bottomMenuItems: SidebarItem[] =
    userRole === "shop"
      ? [
          {
            title: "Settings",
            href: "/shop?tab=settings",
            icon: <Settings className="w-5 h-5" />,
            tabId: "settings",
          },
          {
            title: "Logout",
            href: "/logout",
            icon: <LogOut className="w-5 h-5" />,
          },
        ]
      : userRole === "customer"
      ? [
          {
            title: "Settings",
            href: "/customer?tab=settings",
            icon: <SettingsIcon width={24} height={24} />,
            tabId: "settings",
          },
          {
            title: "Logout",
            href: "/logout",
            icon: <LogoutIcon width={24} height={24} />,
          },
        ]
      : [
          {
            title: "Settings",
            href: `/${userRole}?tab=settings`,
            icon: <SettingsIcon width={24} height={24} />,
          },
          {
            title: "Logout",
            href: "/logout",
            icon: <LogoutIcon width={24} height={24} />,
          },
        ];
=======
  const bottomMenuItems: SidebarItem[] = userRole === "shop" ? [
    {
      title: "Settings",
      href: "/shop?tab=settings",
      icon: <Settings className="w-5 h-5" />,
      tabId: "settings",
    },
    {
      title: "Logout",
      href: "/logout",
      icon: <LogOut className="w-5 h-5" />,
    },
  ] : userRole === "customer" ? [
    {
      title: "Settings",
      href: "/customer?tab=settings",
      icon: <SettingsIcon width={24} height={24} />,
      tabId: "settings",
    },
    {
      title: "Logout",
      href: "/logout",
      icon: <LogoutIcon width={24} height={24} />,
    }
  ] : [
    {
      title: "Settings",
      href: `/${userRole}?tab=settings`,
      icon: <SettingsIcon width={24} height={24} />,
    },
    {
      title: "Logout",
      href: "/logout",
      icon: <LogoutIcon width={24} height={24} />,
    },
  ];
>>>>>>> 26444494

  return (
    <>
      {/* Mobile Menu Toggle */}
      <button
        onClick={onToggle}
        className="lg:hidden fixed top-3 left-3 sm:top-4 sm:left-4 z-50 p-1.5 sm:p-2 rounded-lg bg-gray-900 text-yellow-400 hover:bg-gray-800"
      >
        {isOpen ? (
          <X className="w-5 h-5 sm:w-6 sm:h-6" />
        ) : (
          <Menu className="w-5 h-5 sm:w-6 sm:h-6" />
        )}
      </button>

      {/* Overlay for mobile */}
      {isOpen && (
        <div
          className="lg:hidden fixed inset-0 bg-black bg-opacity-50 z-30"
          onClick={onToggle}
        />
      )}

      {/* Sidebar */}
      <aside
        className={`
          fixed left-0 top-0 h-full bg-[#101010] text-white z-40
          transition-all duration-300 ease-in-out
          ${isOpen ? "translate-x-0" : "-translate-x-full lg:translate-x-0"}
          ${isCollapsed ? "w-20" : "w-64"} border-r border-gray-800
        `}
      >
        <div className="flex flex-col h-full">
          {/* Logo/Brand with Collapse Button */}
          <div className="relative p-4 sm:p-6 border-b border-gray-800 flex-shrink-0">
            <button
              onClick={() => {
                const destination = `/${userRole}?tab=overview`;
                router.push(destination);
              }}
              className="flex items-center space-x-2 cursor-pointer hover:opacity-80 transition-opacity w-full"
              title={`Go to ${userRole} homepage`}
            >
              {!isCollapsed && (
                <img
                  src="/img/nav-logo.png"
                  alt="RepairCoin Logo"
                  className="w-auto"
                />
              )}
              {isCollapsed && (
                <div className="w-8 h-8 sm:w-10 sm:h-10 bg-yellow-400 rounded-full flex items-center justify-center">
                  <span className="text-black font-bold text-xs sm:text-sm">
                    RC
                  </span>
                </div>
              )}
            </button>
            {/* Collapse Toggle Button - Only visible on desktop */}
            <button
              onClick={handleCollapseToggle}
              className="hidden lg:flex absolute -right-3 top-1/2 -translate-y-1/2 bg-gray-900 hover:bg-gray-800 text-yellow-400 rounded-full p-1 sm:p-1.5 shadow-lg border border-gray-700 transition-colors"
            >
              {isCollapsed ? (
                <ChevronRight className="w-3 h-3 sm:w-4 sm:h-4" />
              ) : (
                <ChevronLeft className="w-3 h-3 sm:w-4 sm:h-4" />
              )}
            </button>
          </div>

          {/* Scrollable Content Area - Hidden scrollbar */}
          <div className="flex-1 overflow-y-auto [&::-webkit-scrollbar]:hidden [-ms-overflow-style:none] [scrollbar-width:none]">
            {/* Search Box - Only for shop */}
            {!isCollapsed && userRole === "shop" && (
              <div className="px-4 pt-4 pb-2">
                <div className="relative">
                  <Search className="absolute left-3 top-1/2 -translate-y-1/2 w-4 h-4 text-gray-400" />
                  <input
                    type="text"
                    placeholder="Search"
                    value={searchQuery}
                    onChange={(e) => setSearchQuery(e.target.value)}
                    className="w-full bg-transparent border border-gray-600 rounded-lg pl-10 pr-4 py-2 text-sm text-white placeholder-gray-400 focus:outline-none focus:border-[#FFCC00] transition-colors"
                  />
                </div>
              </div>
            )}

            {/* Main Navigation */}
            <nav className="py-3 sm:py-4">
<<<<<<< HEAD
              {userRole === "shop" && !isCollapsed ? (
                /* Shop Sidebar with Sections */
                <div className="space-y-4 px-2 sm:px-3">
                  {shopSections.map((section) => {
                    const isSectionExpanded = expandedSections.includes(
                      section.id
                    );

                    return (
                      <div key={section.id}>
                        {/* Section Header */}
                        <button
                          onClick={() => toggleSection(section.id)}
                          className="flex items-center justify-between w-full px-2 py-2 text-[#FFCC00] text-xs font-semibold tracking-wider hover:opacity-80 transition-opacity"
                        >
                          <span>{section.title}</span>
                          <ChevronDown
                            className={`w-4 h-4 transition-transform duration-200 ${
                              isSectionExpanded ? "rotate-180" : ""
                            }`}
                          />
                        </button>

                        {/* Section Items */}
                        {isSectionExpanded && (
                          <ul className="space-y-1 mt-2">
                            {section.items.map((item) => {
                              const isActive = item.tabId
                                ? activeTab === item.tabId
                                : pathname === item.href;

                              const handleClick = (e: React.MouseEvent) => {
                                if (item.tabId && onTabChange) {
                                  e.preventDefault();
                                  onTabChange(item.tabId);
                                }
                              };

                              return (
                                <li key={item.href}>
                                  <Link
                                    href={item.href}
                                    onClick={handleClick}
                                    className={`
=======
            {userRole === "shop" && !isCollapsed ? (
              /* Shop Sidebar with Sections */
              <div className="space-y-4 px-2 sm:px-3">
                {shopSections.map((section) => {
                  const isSectionExpanded = expandedSections.includes(section.id);

                  return (
                    <div key={section.id}>
                      {/* Section Header */}
                      <button
                        onClick={() => toggleSection(section.id)}
                        className="flex items-center justify-between w-full px-2 py-2 text-[#FFCC00] text-xs font-semibold tracking-wider hover:opacity-80 transition-opacity"
                      >
                        <span>{section.title}</span>
                        <ChevronDown
                          className={`w-4 h-4 transition-transform duration-200 ${
                            isSectionExpanded ? "rotate-180" : ""
                          }`}
                        />
                      </button>

                      {/* Section Items */}
                      {isSectionExpanded && (
                        <ul className="space-y-1 mt-2">
                          {section.items.map((item) => {
                            const isActive = item.tabId ? activeTab === item.tabId : pathname === item.href;

                            const handleClick = (e: React.MouseEvent) => {
                              if (item.tabId && onTabChange) {
                                e.preventDefault();
                                onTabChange(item.tabId);
                              }
                            };

                            return (
                              <li key={item.href}>
                                <Link
                                  href={item.href}
                                  onClick={handleClick}
                                  className={`
>>>>>>> 26444494
                                    flex items-center space-x-3 px-3 sm:px-4 py-2 sm:py-3 rounded-lg
                                    transition-colors duration-200
                                    ${
                                      isActive
                                        ? "bg-[#FFCC00] text-[#101010] font-medium"
                                        : "text-white hover:bg-gray-800 hover:text-white"
                                    }
                                  `}
<<<<<<< HEAD
                                  >
                                    <div className="w-5 h-5 flex items-center justify-center">
                                      {React.isValidElement(item.icon)
                                        ? React.cloneElement(
                                            item.icon as React.ReactElement<any>,
                                            {
                                              className: `w-5 h-5 ${
                                                isActive ? "text-[#101010]" : ""
                                              }`,
                                            }
                                          )
                                        : item.icon}
                                    </div>
                                    <span className="text-sm sm:text-base">
                                      {item.title}
                                    </span>
                                  </Link>
                                </li>
                              );
                            })}
                          </ul>
                        )}
                      </div>
                    );
                  })}
                </div>
              ) : (
                /* Regular Sidebar for other roles or collapsed state */
                <ul className="space-y-1 px-2 sm:px-3">
                  {menuItems.map((item) => {
                    const hasSubItems =
                      item.subItems && item.subItems.length > 0;
                    const isExpanded = expandedItems.includes(
                      item.tabId || item.href
                    );
                    const hasActiveSubItem =
                      hasSubItems &&
                      item.subItems?.some((sub) => activeTab === sub.tabId);
                    const isDirectlyActive =
                      (userRole === "shop" ||
                        userRole === "customer" ||
                        userRole === "admin") &&
                      item.tabId
                        ? activeTab === item.tabId
                        : pathname === item.href ||
                          (item.href !== `/${userRole}` &&
                            pathname.startsWith(item.href));

                    const handleClick = (e: React.MouseEvent) => {
                      if (item.href === "/logout") {
                        e.preventDefault();
                        handleLogout();
                      } else if (hasSubItems) {
                        e.preventDefault();
                        const itemId = item.tabId || item.href;
                        setExpandedItems((prev) =>
                          prev.includes(itemId)
                            ? prev.filter((id) => id !== itemId)
                            : [...prev, itemId]
                        );
                        // Still navigate to main tab when clicking parent
                        if (
                          (userRole === "shop" ||
                            userRole === "customer" ||
                            userRole === "admin") &&
                          item.tabId &&
                          onTabChange
                        ) {
                          onTabChange(item.tabId);
                        }
                      } else if (
                        (userRole === "shop" ||
                          userRole === "customer" ||
                          userRole === "admin") &&
                        item.tabId &&
                        onTabChange
                      ) {
                        e.preventDefault();
                        onTabChange(item.tabId);
                      }
                    };

                    return (
                      <li key={item.href}>
                        <Link
                          href={item.href}
                          onClick={handleClick}
                          className={`
                          flex items-center ${
                            isCollapsed ? "justify-center" : "justify-between"
                          } px-3 sm:px-4 py-2 sm:py-3 rounded-lg
=======
                                >
                                  <div className="w-5 h-5 flex items-center justify-center">
                                    {React.isValidElement(item.icon)
                                      ? React.cloneElement(item.icon as React.ReactElement<any>, {
                                          className: `w-5 h-5 ${isActive ? "text-[#101010]" : ""}`
                                        })
                                      : item.icon
                                    }
                                  </div>
                                  <span className="text-sm sm:text-base">{item.title}</span>
                                </Link>
                              </li>
                            );
                          })}
                        </ul>
                      )}
                    </div>
                  );
                })}
              </div>
            ) : (
              /* Regular Sidebar for other roles or collapsed state */
              <ul className="space-y-1 px-2 sm:px-3">
                {menuItems.map((item) => {
                  const hasSubItems = item.subItems && item.subItems.length > 0;
                  const isExpanded = expandedItems.includes(item.tabId || item.href);
                  const hasActiveSubItem = hasSubItems && item.subItems?.some(sub => activeTab === sub.tabId);
                  const isDirectlyActive = (userRole === "shop" || userRole === "customer" || userRole === "admin") && item.tabId
                    ? activeTab === item.tabId
                    : pathname === item.href ||
                      (item.href !== `/${userRole}` &&
                        pathname.startsWith(item.href));

                  const handleClick = (e: React.MouseEvent) => {
                    if (item.href === "/logout") {
                      e.preventDefault();
                      handleLogout();
                    } else if (hasSubItems) {
                      e.preventDefault();
                      const itemId = item.tabId || item.href;
                      setExpandedItems(prev =>
                        prev.includes(itemId)
                          ? prev.filter(id => id !== itemId)
                          : [...prev, itemId]
                      );
                      // Still navigate to main tab when clicking parent
                      if ((userRole === "shop" || userRole === "customer" || userRole === "admin") && item.tabId && onTabChange) {
                        onTabChange(item.tabId);
                      }
                    } else if ((userRole === "shop" || userRole === "customer" || userRole === "admin") && item.tabId && onTabChange) {
                      e.preventDefault();
                      onTabChange(item.tabId);
                    }
                  };

                  return (
                    <li key={item.href}>
                      <Link
                        href={item.href}
                        onClick={handleClick}
                        className={`
                          flex items-center ${isCollapsed ? "justify-center" : "justify-between"} px-3 sm:px-4 py-2 sm:py-3 rounded-lg
>>>>>>> 26444494
                          transition-colors duration-200
                          ${
                            isDirectlyActive
                              ? "bg-yellow-400 text-gray-900 font-medium"
                              : hasActiveSubItem
                              ? "bg-gray-800 text-yellow-400 font-medium border border-yellow-400 border-opacity-30"
                              : "text-gray-300 hover:bg-gray-800 hover:text-white"
                          }
                        `}
<<<<<<< HEAD
                          title={isCollapsed ? item.title : undefined}
                        >
                          <div
                            className={`flex items-center ${
                              isCollapsed ? "" : "space-x-3"
                            }`}
                          >
                            {React.isValidElement(item.icon)
                              ? React.cloneElement(
                                  item.icon as React.ReactElement<any>,
                                  {
                                    className: `w-4 h-4 sm:w-5 sm:h-5 ${
                                      isDirectlyActive
                                        ? "text-gray-900"
                                        : hasActiveSubItem
                                        ? "text-yellow-400"
                                        : ""
                                    }`,
                                  }
                                )
                              : item.icon}
                            {!isCollapsed && (
                              <span className="text-sm sm:text-base">
                                {item.title}
                              </span>
                            )}
                          </div>
                          {!isCollapsed && hasSubItems && (
                            <ChevronDown
                              className={`w-4 h-4 transition-transform duration-200 ${
                                isExpanded ? "rotate-180" : ""
                              } ${
                                isDirectlyActive
                                  ? "text-gray-900"
                                  : hasActiveSubItem
                                  ? "text-yellow-400"
                                  : "text-gray-400"
                              }`}
                            />
                          )}
                        </Link>

                        {/* Sub Items */}
                        {!isCollapsed && hasSubItems && isExpanded && (
                          <ul className="mt-1 ml-4 space-y-1">
                            {item.subItems?.map((subItem) => {
                              const subIsActive =
                                (userRole === "shop" ||
                                  userRole === "customer" ||
                                  userRole === "admin") &&
                                subItem.tabId
                                  ? activeSubTab === subItem.tabId
                                  : pathname === subItem.href;

                              const handleSubClick = (e: React.MouseEvent) => {
                                if (
                                  (userRole === "shop" ||
                                    userRole === "customer" ||
                                    userRole === "admin") &&
                                  subItem.tabId &&
                                  onTabChange
                                ) {
                                  e.preventDefault();
                                  onTabChange(subItem.tabId);
                                }
                              };

                              return (
                                <li key={subItem.href}>
                                  <Link
                                    href={subItem.href}
                                    onClick={handleSubClick}
                                    className={`
=======
                        title={isCollapsed ? item.title : undefined}
                      >
                        <div className={`flex items-center ${isCollapsed ? "" : "space-x-3"}`}>
                          {React.isValidElement(item.icon)
                            ? React.cloneElement(item.icon as React.ReactElement<any>, {
                                className: `w-4 h-4 sm:w-5 sm:h-5 ${
                                  isDirectlyActive ? "text-gray-900" : hasActiveSubItem ? "text-yellow-400" : ""
                                }`
                              })
                            : item.icon
                          }
                          {!isCollapsed && <span className="text-sm sm:text-base">{item.title}</span>}
                        </div>
                        {!isCollapsed && hasSubItems && (
                          <ChevronDown
                            className={`w-4 h-4 transition-transform duration-200 ${
                              isExpanded ? "rotate-180" : ""
                            } ${
                              isDirectlyActive ? "text-gray-900" : hasActiveSubItem ? "text-yellow-400" : "text-gray-400"
                            }`}
                          />
                        )}
                      </Link>

                      {/* Sub Items */}
                      {!isCollapsed && hasSubItems && isExpanded && (
                        <ul className="mt-1 ml-4 space-y-1">
                          {item.subItems?.map((subItem) => {
                            const subIsActive = (userRole === "shop" || userRole === "customer" || userRole === "admin") && subItem.tabId
                              ? activeSubTab === subItem.tabId
                              : pathname === subItem.href;

                            const handleSubClick = (e: React.MouseEvent) => {
                              if ((userRole === "shop" || userRole === "customer" || userRole === "admin") && subItem.tabId && onTabChange) {
                                e.preventDefault();
                                onTabChange(subItem.tabId);
                              }
                            };

                            return (
                              <li key={subItem.href}>
                                <Link
                                  href={subItem.href}
                                  onClick={handleSubClick}
                                  className={`
>>>>>>> 26444494
                                    flex items-center space-x-2 px-3 py-2 rounded-lg
                                    transition-colors duration-200 text-sm
                                    ${
                                      subIsActive
                                        ? "bg-[#FFCC00] text-gray-900 font-medium"
                                        : "text-gray-400 hover:bg-gray-800 hover:text-white"
                                    }
                                  `}
<<<<<<< HEAD
                                  >
                                    <span
                                      className={
                                        subIsActive ? "text-gray-900" : ""
                                      }
                                    >
                                      {subItem.icon}
                                    </span>
                                    <span>{subItem.title}</span>
                                  </Link>
                                </li>
                              );
                            })}
                          </ul>
                        )}
                      </li>
                    );
                  })}
                </ul>
              )}
            </nav>
=======
                                >
                                  <span className={subIsActive ? "text-gray-900" : ""}>{subItem.icon}</span>
                                  <span>{subItem.title}</span>
                                </Link>
                              </li>
                            );
                          })}
                        </ul>
                      )}
                    </li>
                  );
                })}
              </ul>
            )}
          </nav>
>>>>>>> 26444494

            {/* Settings Section */}
            <div className="border-t border-gray-800 p-3 sm:p-4">
              {!isCollapsed && userRole === "shop" && (
                <button
                  onClick={() => toggleSection("settings")}
                  className="flex items-center justify-between w-full px-2 py-2 text-[#FFCC00] text-xs font-semibold tracking-wider hover:opacity-80 transition-opacity mb-2"
                >
                  <span>SETTINGS</span>
                  <ChevronDown
                    className={`w-4 h-4 transition-transform duration-200 ${
                      expandedSections.includes("settings") ? "rotate-180" : ""
                    }`}
                  />
                </button>
              )}

              {/* Show items if: not collapsed, OR not shop role, OR section is expanded */}
<<<<<<< HEAD
              {(isCollapsed ||
                userRole !== "shop" ||
                expandedSections.includes("settings")) && (
                <ul className="space-y-1">
                  {bottomMenuItems.map((item) => {
                    const isActive =
                      (userRole === "shop" ||
                        userRole === "customer" ||
                        userRole === "admin") &&
                      item.tabId
                        ? activeTab === item.tabId
                        : pathname === item.href;
=======
              {(isCollapsed || userRole !== "shop" || expandedSections.includes("settings")) && (
                <ul className="space-y-1">
                  {bottomMenuItems.map((item) => {
                    const isActive = (userRole === "shop" || userRole === "customer" || userRole === "admin") && item.tabId
                      ? activeTab === item.tabId
                      : pathname === item.href;
>>>>>>> 26444494

                    const handleClick = (e: React.MouseEvent) => {
                      if (item.href === "/logout") {
                        e.preventDefault();
                        handleLogout();
<<<<<<< HEAD
                      } else if (
                        (userRole === "shop" ||
                          userRole === "customer" ||
                          userRole === "admin") &&
                        item.tabId &&
                        onTabChange
                      ) {
=======
                      } else if ((userRole === "shop" || userRole === "customer" || userRole === "admin") && item.tabId && onTabChange) {
>>>>>>> 26444494
                        e.preventDefault();
                        onTabChange(item.tabId);
                      }
                    };

                    return (
                      <li key={item.href}>
                        <Link
                          href={item.href}
                          onClick={handleClick}
                          className={`
<<<<<<< HEAD
                            flex items-center ${
                              isCollapsed ? "justify-center" : "space-x-3"
                            } px-3 sm:px-4 py-2 sm:py-3 rounded-lg
=======
                            flex items-center ${isCollapsed ? "justify-center" : "space-x-3"} px-3 sm:px-4 py-2 sm:py-3 rounded-lg
>>>>>>> 26444494
                            transition-colors duration-200
                            ${
                              isActive
                                ? "bg-[#FFCC00] text-[#101010] font-medium"
                                : "text-gray-300 hover:bg-gray-800 hover:text-white"
                            }
                          `}
                          title={isCollapsed ? item.title : undefined}
                        >
                          {React.isValidElement(item.icon)
<<<<<<< HEAD
                            ? React.cloneElement(
                                item.icon as React.ReactElement<any>,
                                {
                                  className: `w-4 h-4 sm:w-5 sm:h-5 ${
                                    isActive ? "text-[#101010]" : ""
                                  }`,
                                }
                              )
                            : item.icon}
                          {!isCollapsed && (
                            <span className="text-sm sm:text-base">
                              {item.title}
                            </span>
                          )}
=======
                            ? React.cloneElement(item.icon as React.ReactElement<any>, {
                                className: `w-4 h-4 sm:w-5 sm:h-5 ${isActive ? "text-[#101010]" : ""}`
                              })
                            : item.icon
                          }
                          {!isCollapsed && <span className="text-sm sm:text-base">{item.title}</span>}
>>>>>>> 26444494
                        </Link>
                      </li>
                    );
                  })}
                </ul>
              )}
            </div>

            {/* Help Card - Part of scrollable area at the bottom */}
            {!isCollapsed && userRole === "shop" && (
              <div className="p-4">
                <div className="bg-gradient-to-br from-[#FFCC00] to-[#FFB800] rounded-2xl p-4 relative overflow-hidden min-h-[176px]">
                  {/* Bottom shadow gradient */}
                  <div className="absolute bottom-0 left-0 right-0 h-14 bg-gradient-to-t from-black/80 via-black/60 to-transparent rounded-b-2xl pointer-events-none z-[5]" />

                  {/* Background person image */}
<<<<<<< HEAD
                  {/*  <div className="absolute bottom-0 right-0 w-[140px] h-full pointer-events-none">
=======
                 {/*  <div className="absolute bottom-0 right-0 w-[140px] h-full pointer-events-none">
>>>>>>> 26444494
                    <img
                      src="/shop/need-help-person.png"
                      alt=""
                      className="w-full h-2/3 object-scale-down object-bottom absolute bottom-0 right-0 opacity-40"
                      onError={(e) => {
                        // Hide image if it fails to load
                        e.currentTarget.style.display = 'none';
                      }}
                    />
                  </div> */}

                  {/* Content */}
                  <div className="relative z-10">
                    {/* Help Icon */}
                    <div className="bg-white rounded-xl p-2 w-9 h-9 flex items-center justify-center mb-3">
                      <HelpCircle className="w-5 h-5 text-[#0075FF]" />
                    </div>

                    {/* Text */}
                    <h3 className="text-[#101010] font-bold text-sm mb-1 p-1">
                      Need help?
                    </h3>
                    <p className="text-[#101010] text-xs mb-3 opacity-90">
                      We&apos;re just a message away.
                    </p>

                    {/* Contact Icons */}
                    <div className="flex items-center gap-2">
                      <button
<<<<<<< HEAD
                        onClick={() => window.open("tel:+1234567890", "_self")}
=======
                        onClick={() => window.open('tel:+1234567890', '_self')}
>>>>>>> 26444494
                        className="bg-black rounded-full p-2 hover:bg-gray-800 transition-colors"
                        title="Call us"
                      >
                        <Phone className="w-4 h-4 text-white" />
                      </button>
                      <button
<<<<<<< HEAD
                        onClick={() =>
                          window.open("mailto:support@repaircoin.com", "_blank")
                        }
=======
                        onClick={() => window.open('mailto:support@repaircoin.com', '_blank')}
>>>>>>> 26444494
                        className="bg-[#EBEFF5] rounded-full p-2 hover:bg-gray-300 transition-colors"
                        title="Email us"
                      >
                        <Mail className="w-4 h-4 text-black" />
                      </button>
                      <button
<<<<<<< HEAD
                        onClick={() =>
                          window.open("https://wa.me/1234567890", "_blank")
                        }
=======
                        onClick={() => window.open('https://wa.me/1234567890', '_blank')}
>>>>>>> 26444494
                        className="bg-[#EBEFF5] rounded-full p-2 hover:bg-gray-300 transition-colors"
                        title="Chat with us"
                      >
                        <MessageCircle className="w-4 h-4 text-black" />
                      </button>
                    </div>
<<<<<<< HEAD
=======
                   
>>>>>>> 26444494
                  </div>
                </div>
              </div>
            )}
          </div>
        </div>
      </aside>
    </>
  );
};

export default Sidebar;<|MERGE_RESOLUTION|>--- conflicted
+++ resolved
@@ -82,18 +82,6 @@
   const { resetAuth } = useAuthStore();
   const [isCollapsed, setIsCollapsed] = useState(false);
   const [expandedItems, setExpandedItems] = useState<string[]>([]);
-  const [searchQuery, setSearchQuery] = useState("");
-<<<<<<< HEAD
-  const [expandedSections, setExpandedSections] = useState<string[]>([
-    "dashboard", "service",
-    "rewards",
-    "customers",
-    "shop-tools",
-    "settings",
-  ]);
-=======
-  const [expandedSections, setExpandedSections] = useState<string[]>(["dashboard", "service", "rewards", "customers", "shop-tools", "settings"]);
->>>>>>> 26444494
 
   // Auto-collapse subtabs when switching to a different main tab
   React.useEffect(() => {
@@ -317,22 +305,6 @@
           href: "/shop?tab=shop-location",
           icon: <MapPin className="w-5 h-5" />,
           tabId: "shop-location",
-        },
-        {
-          title: "Buy Credits",
-          href: "/shop?tab=purchase",
-<<<<<<< HEAD
-          icon: (
-            <BuyRcnIcon
-              width={24}
-              height={24}
-              isActive={activeTab === "purchase"}
-            />
-          ),
-=======
-          icon: <BuyRcnIcon width={24} height={24} isActive={activeTab === "purchase"} />,
->>>>>>> 26444494
-          tabId: "purchase",
         },
       ];
     }
@@ -466,7 +438,126 @@
           {
             title: "Overview",
             href: "/shop?tab=overview",
-<<<<<<< HEAD
+            icon: <OverviewIcon width={24} height={24} isActive={activeTab === "overview"} />,
+            tabId: "overview",
+          },
+        ],
+      },
+      {
+        id: "service",
+        title: "SERVICE",
+        items: [
+          {
+            title: "Services",
+            href: "/shop?tab=services",
+            icon: <ShoppingBag className="w-5 h-5" />,
+            tabId: "services",
+          },
+          {
+            title: "Bookings",
+            href: "/shop?tab=bookings",
+            icon: <Receipt className="w-5 h-5" />,
+            tabId: "bookings",
+          },
+        ],
+      },
+      {
+        id: "rewards",
+        title: "REWARDS MANAGEMENT",
+        items: [
+          {
+            title: "Issue Rewards",
+            href: "/shop?tab=issue-rewards",
+            icon: <IssueRewardsIcon width={24} height={24} isActive={activeTab === "issue-rewards"} />,
+            tabId: "issue-rewards",
+          },
+          {
+            title: "Redeem",
+            href: "/shop?tab=redeem",
+            icon: <RedeemIcon width={24} height={24} isActive={activeTab === "redeem"} />,
+            tabId: "redeem",
+          },
+          {
+            title: "Promo Codes",
+            href: "/shop?tab=promo-codes",
+            icon: <span className="text-xl">🏷️</span>,
+            tabId: "promo-codes",
+          },
+        ],
+      },
+      {
+        id: "customers",
+        title: "CUSTOMERS",
+        items: [
+          {
+            title: "Customers",
+            href: "/shop?tab=customers",
+            icon: <CustomerIcon width={24} height={24} isActive={activeTab === "customers"} />,
+            tabId: "customers",
+          },
+          {
+            title: "Lookup",
+            href: "/shop?tab=lookup",
+            icon: <LookupIcon width={24} height={24} isActive={activeTab === "lookup"}/>,
+            tabId: "lookup",
+          },
+        ],
+      },
+      {
+        id: "shop-tools",
+        title: "SHOP TOOLS",
+        items: [
+          {
+            title: "Marketing",
+            href: "/shop?tab=marketing",
+            icon: <span className="text-xl">📢</span>,
+            tabId: "marketing",
+          },
+          {
+            title: "Affiliate Groups",
+            href: "/shop/groups",
+            icon: <Users className="w-5 h-5" />,
+            tabId: "groups",
+          },
+          {
+            title: "Shop Location",
+            href: "/shop?tab=shop-location",
+            icon: <MapPin className="w-5 h-5" />,
+            tabId: "shop-location",
+          },
+          {
+            title: "Buy Credits",
+            href: "/shop?tab=purchase",
+            icon: <BuyRcnIcon width={24} height={24} isActive={activeTab === "purchase"} />,
+            tabId: "purchase",
+          },
+        ],
+      },
+    ];
+  };
+
+  const shopSections = getShopSections();
+
+  const toggleSection = (sectionId: string) => {
+    setExpandedSections(prev =>
+      prev.includes(sectionId)
+        ? prev.filter(id => id !== sectionId)
+        : [...prev, sectionId]
+    );
+  };
+
+  // Get organized sections for shop sidebar
+  const getShopSections = (): SidebarSection[] => {
+    if (userRole !== "shop") return [];
+
+    return [
+      {
+        id: "dashboard",
+        title: "DASHBOARD",
+        items: [
+          {
+            title: "Overview",
+            href: "/shop?tab=overview",
             icon: (
               <OverviewIcon
                 width={24}
@@ -474,9 +565,6 @@
                 isActive={activeTab === "overview"}
               />
             ),
-=======
-            icon: <OverviewIcon width={24} height={24} isActive={activeTab === "overview"} />,
->>>>>>> 26444494
             tabId: "overview",
           },
         ],
@@ -506,7 +594,6 @@
           {
             title: "Issue Rewards",
             href: "/shop?tab=issue-rewards",
-<<<<<<< HEAD
             icon: (
               <IssueRewardsIcon
                 width={24}
@@ -514,15 +601,11 @@
                 isActive={activeTab === "issue-rewards"}
               />
             ),
-=======
-            icon: <IssueRewardsIcon width={24} height={24} isActive={activeTab === "issue-rewards"} />,
->>>>>>> 26444494
             tabId: "issue-rewards",
           },
           {
             title: "Redeem",
             href: "/shop?tab=redeem",
-<<<<<<< HEAD
             icon: (
               <RedeemIcon
                 width={24}
@@ -530,9 +613,6 @@
                 isActive={activeTab === "redeem"}
               />
             ),
-=======
-            icon: <RedeemIcon width={24} height={24} isActive={activeTab === "redeem"} />,
->>>>>>> 26444494
             tabId: "redeem",
           },
           {
@@ -550,7 +630,6 @@
           {
             title: "Customers",
             href: "/shop?tab=customers",
-<<<<<<< HEAD
             icon: (
               <CustomerIcon
                 width={24}
@@ -558,15 +637,11 @@
                 isActive={activeTab === "customers"}
               />
             ),
-=======
-            icon: <CustomerIcon width={24} height={24} isActive={activeTab === "customers"} />,
->>>>>>> 26444494
             tabId: "customers",
           },
           {
             title: "Lookup",
             href: "/shop?tab=lookup",
-<<<<<<< HEAD
             icon: (
               <LookupIcon
                 width={24}
@@ -574,9 +649,6 @@
                 isActive={activeTab === "lookup"}
               />
             ),
-=======
-            icon: <LookupIcon width={24} height={24} isActive={activeTab === "lookup"}/>,
->>>>>>> 26444494
             tabId: "lookup",
           },
         ],
@@ -606,7 +678,6 @@
           {
             title: "Buy Credits",
             href: "/shop?tab=purchase",
-<<<<<<< HEAD
             icon: (
               <BuyRcnIcon
                 width={24}
@@ -614,9 +685,6 @@
                 isActive={activeTab === "purchase"}
               />
             ),
-=======
-            icon: <BuyRcnIcon width={24} height={24} isActive={activeTab === "purchase"} />,
->>>>>>> 26444494
             tabId: "purchase",
           },
         ],
@@ -627,20 +695,13 @@
   const shopSections = getShopSections();
 
   const toggleSection = (sectionId: string) => {
-<<<<<<< HEAD
     setExpandedSections((prev) =>
       prev.includes(sectionId)
         ? prev.filter((id) => id !== sectionId)
-=======
-    setExpandedSections(prev =>
-      prev.includes(sectionId)
-        ? prev.filter(id => id !== sectionId)
->>>>>>> 26444494
         : [...prev, sectionId]
     );
   };
 
-<<<<<<< HEAD
   const bottomMenuItems: SidebarItem[] =
     userRole === "shop"
       ? [
@@ -682,44 +743,6 @@
             icon: <LogoutIcon width={24} height={24} />,
           },
         ];
-=======
-  const bottomMenuItems: SidebarItem[] = userRole === "shop" ? [
-    {
-      title: "Settings",
-      href: "/shop?tab=settings",
-      icon: <Settings className="w-5 h-5" />,
-      tabId: "settings",
-    },
-    {
-      title: "Logout",
-      href: "/logout",
-      icon: <LogOut className="w-5 h-5" />,
-    },
-  ] : userRole === "customer" ? [
-    {
-      title: "Settings",
-      href: "/customer?tab=settings",
-      icon: <SettingsIcon width={24} height={24} />,
-      tabId: "settings",
-    },
-    {
-      title: "Logout",
-      href: "/logout",
-      icon: <LogoutIcon width={24} height={24} />,
-    }
-  ] : [
-    {
-      title: "Settings",
-      href: `/${userRole}?tab=settings`,
-      icon: <SettingsIcon width={24} height={24} />,
-    },
-    {
-      title: "Logout",
-      href: "/logout",
-      icon: <LogoutIcon width={24} height={24} />,
-    },
-  ];
->>>>>>> 26444494
 
   return (
     <>
@@ -809,637 +832,171 @@
               </div>
             )}
 
-            {/* Main Navigation */}
-            <nav className="py-3 sm:py-4">
-<<<<<<< HEAD
-              {userRole === "shop" && !isCollapsed ? (
-                /* Shop Sidebar with Sections */
-                <div className="space-y-4 px-2 sm:px-3">
-                  {shopSections.map((section) => {
-                    const isSectionExpanded = expandedSections.includes(
-                      section.id
+          {/* Main Navigation */}
+          <nav className="flex-1 overflow-y-auto py-3 sm:py-4">
+            <ul className="space-y-1 px-2 sm:px-3">
+              {menuItems.map((item) => {
+                const hasSubItems = item.subItems && item.subItems.length > 0;
+                const isExpanded = expandedItems.includes(item.tabId || item.href);
+                const hasActiveSubItem = hasSubItems && item.subItems?.some(sub => activeTab === sub.tabId);
+                const isDirectlyActive = (userRole === "shop" || userRole === "customer" || userRole === "admin") && item.tabId
+                  ? activeTab === item.tabId
+                  : pathname === item.href ||
+                    (item.href !== `/${userRole}` &&
+                      pathname.startsWith(item.href));
+
+                const handleClick = (e: React.MouseEvent) => {
+                  if (item.href === "/logout") {
+                    e.preventDefault();
+                    handleLogout();
+                  } else if (hasSubItems) {
+                    e.preventDefault();
+                    const itemId = item.tabId || item.href;
+                    setExpandedItems(prev =>
+                      prev.includes(itemId)
+                        ? prev.filter(id => id !== itemId)
+                        : [...prev, itemId]
                     );
-
-                    return (
-                      <div key={section.id}>
-                        {/* Section Header */}
-                        <button
-                          onClick={() => toggleSection(section.id)}
-                          className="flex items-center justify-between w-full px-2 py-2 text-[#FFCC00] text-xs font-semibold tracking-wider hover:opacity-80 transition-opacity"
-                        >
-                          <span>{section.title}</span>
-                          <ChevronDown
-                            className={`w-4 h-4 transition-transform duration-200 ${
-                              isSectionExpanded ? "rotate-180" : ""
-                            }`}
-                          />
-                        </button>
-
-                        {/* Section Items */}
-                        {isSectionExpanded && (
-                          <ul className="space-y-1 mt-2">
-                            {section.items.map((item) => {
-                              const isActive = item.tabId
-                                ? activeTab === item.tabId
-                                : pathname === item.href;
-
-                              const handleClick = (e: React.MouseEvent) => {
-                                if (item.tabId && onTabChange) {
-                                  e.preventDefault();
-                                  onTabChange(item.tabId);
-                                }
-                              };
-
-                              return (
-                                <li key={item.href}>
-                                  <Link
-                                    href={item.href}
-                                    onClick={handleClick}
-                                    className={`
-=======
-            {userRole === "shop" && !isCollapsed ? (
-              /* Shop Sidebar with Sections */
-              <div className="space-y-4 px-2 sm:px-3">
-                {shopSections.map((section) => {
-                  const isSectionExpanded = expandedSections.includes(section.id);
-
-                  return (
-                    <div key={section.id}>
-                      {/* Section Header */}
-                      <button
-                        onClick={() => toggleSection(section.id)}
-                        className="flex items-center justify-between w-full px-2 py-2 text-[#FFCC00] text-xs font-semibold tracking-wider hover:opacity-80 transition-opacity"
-                      >
-                        <span>{section.title}</span>
-                        <ChevronDown
+                    // Still navigate to main tab when clicking parent
+                    if ((userRole === "shop" || userRole === "customer" || userRole === "admin") && item.tabId && onTabChange) {
+                      onTabChange(item.tabId);
+                    }
+                  } else if ((userRole === "shop" || userRole === "customer" || userRole === "admin") && item.tabId && onTabChange) {
+                    e.preventDefault();
+                    onTabChange(item.tabId);
+                  }
+                };
+
+                return (
+                  <li key={item.href}>
+                    <Link
+                      href={item.href}
+                      onClick={handleClick}
+                      className={`
+                        flex items-center ${isCollapsed ? "justify-center" : "justify-between"} px-3 sm:px-4 py-2 sm:py-3 rounded-lg
+                        transition-colors duration-200
+                        ${
+                          isDirectlyActive
+                            ? "bg-yellow-400 text-gray-900 font-medium"
+                            : hasActiveSubItem
+                            ? "bg-gray-800 text-yellow-400 font-medium border border-yellow-400 border-opacity-30"
+                            : "text-gray-300 hover:bg-gray-800 hover:text-white"
+                        }
+                      `}
+                      title={isCollapsed ? item.title : undefined}
+                    >
+                      <div className={`flex items-center ${isCollapsed ? "" : "space-x-3"}`}>
+                        {React.isValidElement(item.icon) 
+                          ? React.cloneElement(item.icon as React.ReactElement<any>, {
+                              className: `w-4 h-4 sm:w-5 sm:h-5 ${
+                                isDirectlyActive ? "text-gray-900" : hasActiveSubItem ? "text-yellow-400" : ""
+                              }`
+                            })
+                          : item.icon
+                        }
+                        {!isCollapsed && <span className="text-sm sm:text-base">{item.title}</span>}
+                      </div>
+                      {!isCollapsed && hasSubItems && (
+                        <ChevronDown 
                           className={`w-4 h-4 transition-transform duration-200 ${
-                            isSectionExpanded ? "rotate-180" : ""
+                            isExpanded ? "rotate-180" : ""
+                          } ${
+                            isDirectlyActive ? "text-gray-900" : hasActiveSubItem ? "text-yellow-400" : "text-gray-400"
                           }`}
                         />
-                      </button>
-
-                      {/* Section Items */}
-                      {isSectionExpanded && (
-                        <ul className="space-y-1 mt-2">
-                          {section.items.map((item) => {
-                            const isActive = item.tabId ? activeTab === item.tabId : pathname === item.href;
-
-                            const handleClick = (e: React.MouseEvent) => {
-                              if (item.tabId && onTabChange) {
-                                e.preventDefault();
-                                onTabChange(item.tabId);
-                              }
-                            };
-
-                            return (
-                              <li key={item.href}>
-                                <Link
-                                  href={item.href}
-                                  onClick={handleClick}
-                                  className={`
->>>>>>> 26444494
-                                    flex items-center space-x-3 px-3 sm:px-4 py-2 sm:py-3 rounded-lg
-                                    transition-colors duration-200
-                                    ${
-                                      isActive
-                                        ? "bg-[#FFCC00] text-[#101010] font-medium"
-                                        : "text-white hover:bg-gray-800 hover:text-white"
-                                    }
-                                  `}
-<<<<<<< HEAD
-                                  >
-                                    <div className="w-5 h-5 flex items-center justify-center">
-                                      {React.isValidElement(item.icon)
-                                        ? React.cloneElement(
-                                            item.icon as React.ReactElement<any>,
-                                            {
-                                              className: `w-5 h-5 ${
-                                                isActive ? "text-[#101010]" : ""
-                                              }`,
-                                            }
-                                          )
-                                        : item.icon}
-                                    </div>
-                                    <span className="text-sm sm:text-base">
-                                      {item.title}
-                                    </span>
-                                  </Link>
-                                </li>
-                              );
-                            })}
-                          </ul>
-                        )}
-                      </div>
-                    );
-                  })}
-                </div>
-              ) : (
-                /* Regular Sidebar for other roles or collapsed state */
-                <ul className="space-y-1 px-2 sm:px-3">
-                  {menuItems.map((item) => {
-                    const hasSubItems =
-                      item.subItems && item.subItems.length > 0;
-                    const isExpanded = expandedItems.includes(
-                      item.tabId || item.href
-                    );
-                    const hasActiveSubItem =
-                      hasSubItems &&
-                      item.subItems?.some((sub) => activeTab === sub.tabId);
-                    const isDirectlyActive =
-                      (userRole === "shop" ||
-                        userRole === "customer" ||
-                        userRole === "admin") &&
-                      item.tabId
-                        ? activeTab === item.tabId
-                        : pathname === item.href ||
-                          (item.href !== `/${userRole}` &&
-                            pathname.startsWith(item.href));
-
-                    const handleClick = (e: React.MouseEvent) => {
-                      if (item.href === "/logout") {
-                        e.preventDefault();
-                        handleLogout();
-                      } else if (hasSubItems) {
-                        e.preventDefault();
-                        const itemId = item.tabId || item.href;
-                        setExpandedItems((prev) =>
-                          prev.includes(itemId)
-                            ? prev.filter((id) => id !== itemId)
-                            : [...prev, itemId]
-                        );
-                        // Still navigate to main tab when clicking parent
-                        if (
-                          (userRole === "shop" ||
-                            userRole === "customer" ||
-                            userRole === "admin") &&
-                          item.tabId &&
-                          onTabChange
-                        ) {
-                          onTabChange(item.tabId);
+                      )}
+                    </Link>
+                    
+                    {/* Sub Items */}
+                    {!isCollapsed && hasSubItems && isExpanded && (
+                      <ul className="mt-1 ml-4 space-y-1">
+                        {item.subItems?.map((subItem) => {
+                          const subIsActive = (userRole === "shop" || userRole === "customer" || userRole === "admin") && subItem.tabId
+                            ? activeSubTab === subItem.tabId
+                            : pathname === subItem.href;
+
+                          const handleSubClick = (e: React.MouseEvent) => {
+                            if ((userRole === "shop" || userRole === "customer" || userRole === "admin") && subItem.tabId && onTabChange) {
+                              e.preventDefault();
+                              onTabChange(subItem.tabId);
+                            }
+                          };
+
+                          return (
+                            <li key={subItem.href}>
+                              <Link
+                                href={subItem.href}
+                                onClick={handleSubClick}
+                                className={`
+                                  flex items-center space-x-2 px-3 py-2 rounded-lg
+                                  transition-colors duration-200 text-sm
+                                  ${
+                                    subIsActive
+                                      ? "bg-[#FFCC00] text-gray-900 font-medium"
+                                      : "text-gray-400 hover:bg-gray-800 hover:text-white"
+                                  }
+                                `}
+                              >
+                                <span className={subIsActive ? "text-gray-900" : ""}>{subItem.icon}</span>
+                                <span>{subItem.title}</span>
+                              </Link>
+                            </li>
+                          );
+                        })}
+                      </ul>
+                    )}
+                  </li>
+                );
+              })}
+            </ul>
+          </nav>
+
+          {/* Bottom Navigation */}
+          <div className="border-t border-gray-800 p-3 sm:p-4">
+            <ul className="space-y-1">
+              {bottomMenuItems.map((item) => {
+                const isActive = (userRole === "shop" || userRole === "customer" || userRole === "admin") && item.tabId
+                  ? activeTab === item.tabId
+                  : pathname === item.href;
+
+                const handleClick = (e: React.MouseEvent) => {
+                  if (item.href === "/logout") {
+                    e.preventDefault();
+                    handleLogout();
+                  } else if ((userRole === "shop" || userRole === "customer" || userRole === "admin") && item.tabId && onTabChange) {
+                    e.preventDefault();
+                    onTabChange(item.tabId);
+                  }
+                };
+
+                return (
+                  <li key={item.href}>
+                    <Link
+                      href={item.href}
+                      onClick={handleClick}
+                      className={`
+                        flex items-center ${isCollapsed ? "justify-center" : "space-x-3"} px-3 sm:px-4 py-2 sm:py-3 rounded-lg
+                        transition-colors duration-200
+                        ${
+                          isActive
+                            ? "bg-yellow-400 text-gray-900 font-medium"
+                            : "text-gray-300 hover:bg-gray-800 hover:text-white"
                         }
-                      } else if (
-                        (userRole === "shop" ||
-                          userRole === "customer" ||
-                          userRole === "admin") &&
-                        item.tabId &&
-                        onTabChange
-                      ) {
-                        e.preventDefault();
-                        onTabChange(item.tabId);
+                      `}
+                      title={isCollapsed ? item.title : undefined}
+                    >
+                      {React.isValidElement(item.icon) 
+                        ? React.cloneElement(item.icon as React.ReactElement<any>, {
+                            className: `w-4 h-4 sm:w-5 sm:h-5 ${isActive ? "text-gray-900" : ""}`
+                          })
+                        : item.icon
                       }
-                    };
-
-                    return (
-                      <li key={item.href}>
-                        <Link
-                          href={item.href}
-                          onClick={handleClick}
-                          className={`
-                          flex items-center ${
-                            isCollapsed ? "justify-center" : "justify-between"
-                          } px-3 sm:px-4 py-2 sm:py-3 rounded-lg
-=======
-                                >
-                                  <div className="w-5 h-5 flex items-center justify-center">
-                                    {React.isValidElement(item.icon)
-                                      ? React.cloneElement(item.icon as React.ReactElement<any>, {
-                                          className: `w-5 h-5 ${isActive ? "text-[#101010]" : ""}`
-                                        })
-                                      : item.icon
-                                    }
-                                  </div>
-                                  <span className="text-sm sm:text-base">{item.title}</span>
-                                </Link>
-                              </li>
-                            );
-                          })}
-                        </ul>
-                      )}
-                    </div>
-                  );
-                })}
-              </div>
-            ) : (
-              /* Regular Sidebar for other roles or collapsed state */
-              <ul className="space-y-1 px-2 sm:px-3">
-                {menuItems.map((item) => {
-                  const hasSubItems = item.subItems && item.subItems.length > 0;
-                  const isExpanded = expandedItems.includes(item.tabId || item.href);
-                  const hasActiveSubItem = hasSubItems && item.subItems?.some(sub => activeTab === sub.tabId);
-                  const isDirectlyActive = (userRole === "shop" || userRole === "customer" || userRole === "admin") && item.tabId
-                    ? activeTab === item.tabId
-                    : pathname === item.href ||
-                      (item.href !== `/${userRole}` &&
-                        pathname.startsWith(item.href));
-
-                  const handleClick = (e: React.MouseEvent) => {
-                    if (item.href === "/logout") {
-                      e.preventDefault();
-                      handleLogout();
-                    } else if (hasSubItems) {
-                      e.preventDefault();
-                      const itemId = item.tabId || item.href;
-                      setExpandedItems(prev =>
-                        prev.includes(itemId)
-                          ? prev.filter(id => id !== itemId)
-                          : [...prev, itemId]
-                      );
-                      // Still navigate to main tab when clicking parent
-                      if ((userRole === "shop" || userRole === "customer" || userRole === "admin") && item.tabId && onTabChange) {
-                        onTabChange(item.tabId);
-                      }
-                    } else if ((userRole === "shop" || userRole === "customer" || userRole === "admin") && item.tabId && onTabChange) {
-                      e.preventDefault();
-                      onTabChange(item.tabId);
-                    }
-                  };
-
-                  return (
-                    <li key={item.href}>
-                      <Link
-                        href={item.href}
-                        onClick={handleClick}
-                        className={`
-                          flex items-center ${isCollapsed ? "justify-center" : "justify-between"} px-3 sm:px-4 py-2 sm:py-3 rounded-lg
->>>>>>> 26444494
-                          transition-colors duration-200
-                          ${
-                            isDirectlyActive
-                              ? "bg-yellow-400 text-gray-900 font-medium"
-                              : hasActiveSubItem
-                              ? "bg-gray-800 text-yellow-400 font-medium border border-yellow-400 border-opacity-30"
-                              : "text-gray-300 hover:bg-gray-800 hover:text-white"
-                          }
-                        `}
-<<<<<<< HEAD
-                          title={isCollapsed ? item.title : undefined}
-                        >
-                          <div
-                            className={`flex items-center ${
-                              isCollapsed ? "" : "space-x-3"
-                            }`}
-                          >
-                            {React.isValidElement(item.icon)
-                              ? React.cloneElement(
-                                  item.icon as React.ReactElement<any>,
-                                  {
-                                    className: `w-4 h-4 sm:w-5 sm:h-5 ${
-                                      isDirectlyActive
-                                        ? "text-gray-900"
-                                        : hasActiveSubItem
-                                        ? "text-yellow-400"
-                                        : ""
-                                    }`,
-                                  }
-                                )
-                              : item.icon}
-                            {!isCollapsed && (
-                              <span className="text-sm sm:text-base">
-                                {item.title}
-                              </span>
-                            )}
-                          </div>
-                          {!isCollapsed && hasSubItems && (
-                            <ChevronDown
-                              className={`w-4 h-4 transition-transform duration-200 ${
-                                isExpanded ? "rotate-180" : ""
-                              } ${
-                                isDirectlyActive
-                                  ? "text-gray-900"
-                                  : hasActiveSubItem
-                                  ? "text-yellow-400"
-                                  : "text-gray-400"
-                              }`}
-                            />
-                          )}
-                        </Link>
-
-                        {/* Sub Items */}
-                        {!isCollapsed && hasSubItems && isExpanded && (
-                          <ul className="mt-1 ml-4 space-y-1">
-                            {item.subItems?.map((subItem) => {
-                              const subIsActive =
-                                (userRole === "shop" ||
-                                  userRole === "customer" ||
-                                  userRole === "admin") &&
-                                subItem.tabId
-                                  ? activeSubTab === subItem.tabId
-                                  : pathname === subItem.href;
-
-                              const handleSubClick = (e: React.MouseEvent) => {
-                                if (
-                                  (userRole === "shop" ||
-                                    userRole === "customer" ||
-                                    userRole === "admin") &&
-                                  subItem.tabId &&
-                                  onTabChange
-                                ) {
-                                  e.preventDefault();
-                                  onTabChange(subItem.tabId);
-                                }
-                              };
-
-                              return (
-                                <li key={subItem.href}>
-                                  <Link
-                                    href={subItem.href}
-                                    onClick={handleSubClick}
-                                    className={`
-=======
-                        title={isCollapsed ? item.title : undefined}
-                      >
-                        <div className={`flex items-center ${isCollapsed ? "" : "space-x-3"}`}>
-                          {React.isValidElement(item.icon)
-                            ? React.cloneElement(item.icon as React.ReactElement<any>, {
-                                className: `w-4 h-4 sm:w-5 sm:h-5 ${
-                                  isDirectlyActive ? "text-gray-900" : hasActiveSubItem ? "text-yellow-400" : ""
-                                }`
-                              })
-                            : item.icon
-                          }
-                          {!isCollapsed && <span className="text-sm sm:text-base">{item.title}</span>}
-                        </div>
-                        {!isCollapsed && hasSubItems && (
-                          <ChevronDown
-                            className={`w-4 h-4 transition-transform duration-200 ${
-                              isExpanded ? "rotate-180" : ""
-                            } ${
-                              isDirectlyActive ? "text-gray-900" : hasActiveSubItem ? "text-yellow-400" : "text-gray-400"
-                            }`}
-                          />
-                        )}
-                      </Link>
-
-                      {/* Sub Items */}
-                      {!isCollapsed && hasSubItems && isExpanded && (
-                        <ul className="mt-1 ml-4 space-y-1">
-                          {item.subItems?.map((subItem) => {
-                            const subIsActive = (userRole === "shop" || userRole === "customer" || userRole === "admin") && subItem.tabId
-                              ? activeSubTab === subItem.tabId
-                              : pathname === subItem.href;
-
-                            const handleSubClick = (e: React.MouseEvent) => {
-                              if ((userRole === "shop" || userRole === "customer" || userRole === "admin") && subItem.tabId && onTabChange) {
-                                e.preventDefault();
-                                onTabChange(subItem.tabId);
-                              }
-                            };
-
-                            return (
-                              <li key={subItem.href}>
-                                <Link
-                                  href={subItem.href}
-                                  onClick={handleSubClick}
-                                  className={`
->>>>>>> 26444494
-                                    flex items-center space-x-2 px-3 py-2 rounded-lg
-                                    transition-colors duration-200 text-sm
-                                    ${
-                                      subIsActive
-                                        ? "bg-[#FFCC00] text-gray-900 font-medium"
-                                        : "text-gray-400 hover:bg-gray-800 hover:text-white"
-                                    }
-                                  `}
-<<<<<<< HEAD
-                                  >
-                                    <span
-                                      className={
-                                        subIsActive ? "text-gray-900" : ""
-                                      }
-                                    >
-                                      {subItem.icon}
-                                    </span>
-                                    <span>{subItem.title}</span>
-                                  </Link>
-                                </li>
-                              );
-                            })}
-                          </ul>
-                        )}
-                      </li>
-                    );
-                  })}
-                </ul>
-              )}
-            </nav>
-=======
-                                >
-                                  <span className={subIsActive ? "text-gray-900" : ""}>{subItem.icon}</span>
-                                  <span>{subItem.title}</span>
-                                </Link>
-                              </li>
-                            );
-                          })}
-                        </ul>
-                      )}
-                    </li>
-                  );
-                })}
-              </ul>
-            )}
-          </nav>
->>>>>>> 26444494
-
-            {/* Settings Section */}
-            <div className="border-t border-gray-800 p-3 sm:p-4">
-              {!isCollapsed && userRole === "shop" && (
-                <button
-                  onClick={() => toggleSection("settings")}
-                  className="flex items-center justify-between w-full px-2 py-2 text-[#FFCC00] text-xs font-semibold tracking-wider hover:opacity-80 transition-opacity mb-2"
-                >
-                  <span>SETTINGS</span>
-                  <ChevronDown
-                    className={`w-4 h-4 transition-transform duration-200 ${
-                      expandedSections.includes("settings") ? "rotate-180" : ""
-                    }`}
-                  />
-                </button>
-              )}
-
-              {/* Show items if: not collapsed, OR not shop role, OR section is expanded */}
-<<<<<<< HEAD
-              {(isCollapsed ||
-                userRole !== "shop" ||
-                expandedSections.includes("settings")) && (
-                <ul className="space-y-1">
-                  {bottomMenuItems.map((item) => {
-                    const isActive =
-                      (userRole === "shop" ||
-                        userRole === "customer" ||
-                        userRole === "admin") &&
-                      item.tabId
-                        ? activeTab === item.tabId
-                        : pathname === item.href;
-=======
-              {(isCollapsed || userRole !== "shop" || expandedSections.includes("settings")) && (
-                <ul className="space-y-1">
-                  {bottomMenuItems.map((item) => {
-                    const isActive = (userRole === "shop" || userRole === "customer" || userRole === "admin") && item.tabId
-                      ? activeTab === item.tabId
-                      : pathname === item.href;
->>>>>>> 26444494
-
-                    const handleClick = (e: React.MouseEvent) => {
-                      if (item.href === "/logout") {
-                        e.preventDefault();
-                        handleLogout();
-<<<<<<< HEAD
-                      } else if (
-                        (userRole === "shop" ||
-                          userRole === "customer" ||
-                          userRole === "admin") &&
-                        item.tabId &&
-                        onTabChange
-                      ) {
-=======
-                      } else if ((userRole === "shop" || userRole === "customer" || userRole === "admin") && item.tabId && onTabChange) {
->>>>>>> 26444494
-                        e.preventDefault();
-                        onTabChange(item.tabId);
-                      }
-                    };
-
-                    return (
-                      <li key={item.href}>
-                        <Link
-                          href={item.href}
-                          onClick={handleClick}
-                          className={`
-<<<<<<< HEAD
-                            flex items-center ${
-                              isCollapsed ? "justify-center" : "space-x-3"
-                            } px-3 sm:px-4 py-2 sm:py-3 rounded-lg
-=======
-                            flex items-center ${isCollapsed ? "justify-center" : "space-x-3"} px-3 sm:px-4 py-2 sm:py-3 rounded-lg
->>>>>>> 26444494
-                            transition-colors duration-200
-                            ${
-                              isActive
-                                ? "bg-[#FFCC00] text-[#101010] font-medium"
-                                : "text-gray-300 hover:bg-gray-800 hover:text-white"
-                            }
-                          `}
-                          title={isCollapsed ? item.title : undefined}
-                        >
-                          {React.isValidElement(item.icon)
-<<<<<<< HEAD
-                            ? React.cloneElement(
-                                item.icon as React.ReactElement<any>,
-                                {
-                                  className: `w-4 h-4 sm:w-5 sm:h-5 ${
-                                    isActive ? "text-[#101010]" : ""
-                                  }`,
-                                }
-                              )
-                            : item.icon}
-                          {!isCollapsed && (
-                            <span className="text-sm sm:text-base">
-                              {item.title}
-                            </span>
-                          )}
-=======
-                            ? React.cloneElement(item.icon as React.ReactElement<any>, {
-                                className: `w-4 h-4 sm:w-5 sm:h-5 ${isActive ? "text-[#101010]" : ""}`
-                              })
-                            : item.icon
-                          }
-                          {!isCollapsed && <span className="text-sm sm:text-base">{item.title}</span>}
->>>>>>> 26444494
-                        </Link>
-                      </li>
-                    );
-                  })}
-                </ul>
-              )}
-            </div>
-
-            {/* Help Card - Part of scrollable area at the bottom */}
-            {!isCollapsed && userRole === "shop" && (
-              <div className="p-4">
-                <div className="bg-gradient-to-br from-[#FFCC00] to-[#FFB800] rounded-2xl p-4 relative overflow-hidden min-h-[176px]">
-                  {/* Bottom shadow gradient */}
-                  <div className="absolute bottom-0 left-0 right-0 h-14 bg-gradient-to-t from-black/80 via-black/60 to-transparent rounded-b-2xl pointer-events-none z-[5]" />
-
-                  {/* Background person image */}
-<<<<<<< HEAD
-                  {/*  <div className="absolute bottom-0 right-0 w-[140px] h-full pointer-events-none">
-=======
-                 {/*  <div className="absolute bottom-0 right-0 w-[140px] h-full pointer-events-none">
->>>>>>> 26444494
-                    <img
-                      src="/shop/need-help-person.png"
-                      alt=""
-                      className="w-full h-2/3 object-scale-down object-bottom absolute bottom-0 right-0 opacity-40"
-                      onError={(e) => {
-                        // Hide image if it fails to load
-                        e.currentTarget.style.display = 'none';
-                      }}
-                    />
-                  </div> */}
-
-                  {/* Content */}
-                  <div className="relative z-10">
-                    {/* Help Icon */}
-                    <div className="bg-white rounded-xl p-2 w-9 h-9 flex items-center justify-center mb-3">
-                      <HelpCircle className="w-5 h-5 text-[#0075FF]" />
-                    </div>
-
-                    {/* Text */}
-                    <h3 className="text-[#101010] font-bold text-sm mb-1 p-1">
-                      Need help?
-                    </h3>
-                    <p className="text-[#101010] text-xs mb-3 opacity-90">
-                      We&apos;re just a message away.
-                    </p>
-
-                    {/* Contact Icons */}
-                    <div className="flex items-center gap-2">
-                      <button
-<<<<<<< HEAD
-                        onClick={() => window.open("tel:+1234567890", "_self")}
-=======
-                        onClick={() => window.open('tel:+1234567890', '_self')}
->>>>>>> 26444494
-                        className="bg-black rounded-full p-2 hover:bg-gray-800 transition-colors"
-                        title="Call us"
-                      >
-                        <Phone className="w-4 h-4 text-white" />
-                      </button>
-                      <button
-<<<<<<< HEAD
-                        onClick={() =>
-                          window.open("mailto:support@repaircoin.com", "_blank")
-                        }
-=======
-                        onClick={() => window.open('mailto:support@repaircoin.com', '_blank')}
->>>>>>> 26444494
-                        className="bg-[#EBEFF5] rounded-full p-2 hover:bg-gray-300 transition-colors"
-                        title="Email us"
-                      >
-                        <Mail className="w-4 h-4 text-black" />
-                      </button>
-                      <button
-<<<<<<< HEAD
-                        onClick={() =>
-                          window.open("https://wa.me/1234567890", "_blank")
-                        }
-=======
-                        onClick={() => window.open('https://wa.me/1234567890', '_blank')}
->>>>>>> 26444494
-                        className="bg-[#EBEFF5] rounded-full p-2 hover:bg-gray-300 transition-colors"
-                        title="Chat with us"
-                      >
-                        <MessageCircle className="w-4 h-4 text-black" />
-                      </button>
-                    </div>
-<<<<<<< HEAD
-=======
-                   
->>>>>>> 26444494
-                  </div>
-                </div>
-              </div>
-            )}
+                      {!isCollapsed && <span className="text-sm sm:text-base">{item.title}</span>}
+                    </Link>
+                  </li>
+                );
+              })}
+            </ul>
           </div>
         </div>
       </aside>
