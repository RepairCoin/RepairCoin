"use client";

import React, { useState } from "react";
import Link from "next/link";
import { usePathname, useRouter } from "next/navigation";
import { useActiveWallet, useDisconnect } from "thirdweb/react";

import {
  LayoutGrid,
  Users,
  Settings,
  LogOut,
  Menu,
  X,
  ChevronLeft,
  ChevronRight,
  ChevronDown,
  MapPin,
  Gift,
  Search,
  HelpCircle,
  Phone,
  Mail,
  MessageCircle,
  ShoppingBag,
  Receipt,
  Heart,
  BarChart3,
<<<<<<< HEAD
  UserPlus,
  CheckCircle,
=======
  Calendar,
  Clock,
>>>>>>> 3884cdc4
} from "lucide-react";
import {
  IssueRewardsIcon,
  RedeemIcon,
  OverviewIcon,
  CustomerIcon,
  BuyRcnIcon,
  SettingsIcon,
  LogoutIcon,
  LookupIcon,
} from "../icon";
import { useAuthStore } from "@/stores/authStore";
import { logout } from "@/services/api/auth";

interface SidebarItem {
  title: string;
  href: string;
  icon: React.ReactNode;
  tabId?: string;
  subItems?: SidebarItem[];
}

interface SidebarSection {
  title: string;
  items: SidebarItem[];
  id: string;
}

interface SidebarProps {
  isOpen?: boolean;
  onToggle?: () => void;
  userRole?: "customer" | "shop" | "admin";
  activeTab?: string;
  activeSubTab?: string;
  onTabChange?: (tab: string) => void;
  onCollapseChange?: (collapsed: boolean) => void;
  isSuperAdmin?: boolean;
  adminRole?: string;
}

const Sidebar: React.FC<SidebarProps> = ({
  isOpen = false,
  onToggle,
  userRole = "customer",
  activeTab,
  activeSubTab,
  onTabChange,
  onCollapseChange,
  isSuperAdmin = false,
  adminRole = "",
}) => {
  const pathname = usePathname();
  const router = useRouter();
  const wallet = useActiveWallet();
  const { disconnect } = useDisconnect();
  const { resetAuth } = useAuthStore();
  const [isCollapsed, setIsCollapsed] = useState(false);
  const [expandedItems, setExpandedItems] = useState<string[]>([]);
  const [searchQuery, setSearchQuery] = useState("");
  const [expandedSections, setExpandedSections] = useState<string[]>([]);

  // Auto-collapse subtabs when switching to a different main tab
  React.useEffect(() => {
    // If activeTab changes and it's not "customers", collapse the customers subtab
    if (activeTab && activeTab !== "customers") {
      setExpandedItems((prev) => prev.filter((id) => id !== "customers"));
    }
    // If activeTab changes and it's not "shops-management", collapse the shops subtab
    if (activeTab && activeTab !== "shops-management") {
      setExpandedItems((prev) =>
        prev.filter((id) => id !== "shops-management")
      );
    }
    // If activeTab changes and it's not "services" or "bookings" or "service-analytics", collapse the service subtab
    if (activeTab && activeTab !== "services" && activeTab !== "bookings" && activeTab !== "service-analytics") {
      setExpandedItems((prev) => prev.filter((id) => id !== "service"));
    }
    // Auto-expand customers when it becomes active
    if (activeTab === "customers" && !expandedItems.includes("customers")) {
      setExpandedItems((prev) => [...prev, "customers"]);
    }
    // Auto-expand shops when it becomes active
    if (
      activeTab === "shops-management" &&
      !expandedItems.includes("shops-management")
    ) {
      setExpandedItems((prev) => [...prev, "shops-management"]);
    }
    // Auto-expand service when services or bookings or service-analytics becomes active
    if (
      (activeTab === "services" || activeTab === "bookings" || activeTab === "service-analytics") &&
      !expandedItems.includes("service")
    ) {
      setExpandedItems((prev) => [...prev, "service"]);
    }
  }, [activeTab]);

  const handleCollapseToggle = () => {
    const newCollapsed = !isCollapsed;
    setIsCollapsed(newCollapsed);
    onCollapseChange?.(newCollapsed);
  };

  const handleLogout = async () => {
    // Clear auth store state
    resetAuth();

    // Disconnect wallet
    if (wallet && disconnect) {
      disconnect(wallet);
      localStorage.clear();
    }

    // Call backend to clear httpOnly cookie and redirect
    await logout();
  };

  const getMenuItems = (): SidebarItem[] => {
    const commonItems: SidebarItem[] = [
      {
        title: "Overview",
        href: `/${userRole}`,
        icon: <LayoutGrid className="w-5 h-5" />,
      },
    ];

    if (userRole === "customer") {
      return [
        {
          title: "Overview",
          href: "/customer?tab=overview",
          icon: <LayoutGrid className="w-5 h-5" />,
          tabId: "overview",
        },
        {
          title: "Marketplace",
          href: "/customer?tab=marketplace",
          icon: <ShoppingBag className="w-5 h-5" />,
          tabId: "marketplace",
        },
        {
          title: "My Bookings",
          href: "/customer?tab=orders",
          icon: <Receipt className="w-5 h-5" />,
          tabId: "orders",
        },
        {
          title: "Referrals",
          href: "/customer?tab=referrals",
          icon: <UserPlus className="w-5 h-5" />,
          tabId: "referrals",
        },
        {
          title: "Approvals",
          href: "/customer?tab=approvals",
          icon: <CheckCircle className="w-5 h-5" />,
          tabId: "approvals",
        },
        {
          title: "Find Shop",
          href: "/customer?tab=findshop",
          icon: <MapPin className="w-5 h-5" />,
          tabId: "findshop",
        },
        {
          title: "Gift Tokens",
          href: "/customer?tab=gifting",
          icon: <Gift className="w-5 h-5" />,
          tabId: "gifting",
        },
      ];
    }

    if (userRole === "shop") {
      return [
        {
          title: "Overview",
          href: "/shop?tab=overview",
          icon: (
            <OverviewIcon
              width={24}
              height={24}
              isActive={activeTab === "overview"}
            />
          ),
          tabId: "overview",
        },
        {
          title: "Service",
          href: "/shop?tab=services",
          icon: <ShoppingBag className="w-5 h-5" />,
          tabId: "service",
          subItems: [
            {
              title: "Services",
              href: "/shop?tab=services",
              icon: <ShoppingBag className="w-4 h-4" />,
              tabId: "services",
            },
            {
              title: "Bookings",
              href: "/shop?tab=bookings",
              icon: <Receipt className="w-4 h-4" />,
              tabId: "bookings",
            },
            {
              title: "Analytics",
              href: "/shop?tab=service-analytics",
              icon: <BarChart3 className="w-4 h-4" />,
              tabId: "service-analytics",
            },
          ],
        },
        {
          title: "Issue Rewards",
          href: "/shop?tab=issue-rewards",
          icon: (
            <IssueRewardsIcon
              width={24}
              height={24}
              isActive={activeTab === "issue-rewards"}
            />
          ),
          tabId: "issue-rewards",
        },
        {
          title: "Redeem",
          href: "/shop?tab=redeem",
          icon: (
            <RedeemIcon
              width={24}
              height={24}
              isActive={activeTab === "redeem"}
            />
          ),
          tabId: "redeem",
        },
        {
          title: "Promo Codes",
          href: "/shop?tab=promo-codes",
          icon: <span className="text-xl">🏷️</span>,
          tabId: "promo-codes",
        },
        {
          title: "Customers",
          href: "/shop?tab=customers",
          icon: (
            <CustomerIcon
              width={24}
              height={24}
              isActive={activeTab === "customers"}
            />
          ),
          tabId: "customers",
        },
        {
          title: "Lookup",
          href: "/shop?tab=lookup",
          icon: (
            <LookupIcon
              width={24}
              height={24}
              isActive={activeTab === "lookup"}
            />
          ),
          tabId: "lookup",
        },
        {
          title: "Marketing",
          href: "/shop?tab=marketing",
          icon: <span className="text-xl">📢</span>,
          tabId: "marketing",
        },
        {
          title: "Affiliate Groups",
          href: "/shop/groups",
          icon: <Users className="w-5 h-5" />,
          tabId: "groups",
        },
        {
          title: "Shop Location",
          href: "/shop?tab=shop-location",
          icon: <MapPin className="w-5 h-5" />,
          tabId: "shop-location",
        },
        {
          title: "Buy Credits",
          href: "/shop?tab=purchase",
          icon: (
            <BuyRcnIcon
              width={24}
              height={24}
              isActive={activeTab === "purchase"}
            />
          ),
          tabId: "purchase",
        },
      ];
    }

    if (userRole === "admin") {
      const adminItems = [];

      // Overview is always visible for any admin
      adminItems.push({
        title: "Overview",
        href: "/admin?tab=overview",
        icon: <span className="text-xl">📊</span>,
        tabId: "overview",
      });

      // Check role for tab visibility
      const isSuper = isSuperAdmin === true || adminRole === "super_admin";

      // Only Super Admin can manage other admins
      if (isSuper) {
        adminItems.push({
          title: "Admins",
          href: "/admin?tab=admins",
          icon: <span className="text-xl">🛡️</span>,
          tabId: "admins",
        });
      }

      // These tabs are always visible for all admin roles
      adminItems.push(
        {
          title: "Customers",
          href: "/admin?tab=customers",
          icon: <span className="text-xl">👥</span>,
          tabId: "customers",
          subItems: [
            {
              title: "Grouped by Shop",
              href: "/admin?tab=customers&view=grouped",
              icon: <span className="text-sm">🏪</span>,
              tabId: "customers-grouped",
            },
            {
              title: "All Customers",
              href: "/admin?tab=customers&view=all",
              icon: <span className="text-sm">👤</span>,
              tabId: "customers-all",
            },
            {
              title: "Unsuspend Requests",
              href: "/admin?tab=customers&view=unsuspend",
              icon: <span className="text-sm">🔓</span>,
              tabId: "customers-unsuspend",
            },
          ],
        },
        {
          title: "Shops",
          href: "/admin?tab=shops-management",
          icon: <span className="text-xl">🏪</span>,
          tabId: "shops-management",
          subItems: [
            {
              title: "All Shops",
              href: "/admin?tab=shops-management&view=all",
              icon: <span className="text-sm">📋</span>,
              tabId: "shops-all",
            },
            {
              title: "Unsuspend Requests",
              href: "/admin?tab=shops-management&view=unsuspend",
              icon: <span className="text-sm">🔓</span>,
              tabId: "shops-unsuspend",
            },
          ],
        },
        {
          title: "Subscriptions",
          href: "/admin?tab=subscriptions",
          icon: <span className="text-xl">💳</span>,
          tabId: "subscriptions",
        },
        {
          title: "Analytics",
          href: "/admin?tab=analytics",
          icon: <span className="text-xl">📊</span>,
          tabId: "analytics",
        },
        {
          title: "Treasury",
          href: "/admin?tab=treasury",
          icon: <span className="text-xl">💰</span>,
          tabId: "treasury",
        },
        {
          title: "Promo Codes",
          href: "/admin?tab=promo-codes",
          icon: <span className="text-xl">🏷️</span>,
          tabId: "promo-codes",
        },
        {
          title: "Sessions",
          href: "/admin?tab=sessions",
          icon: <span className="text-xl">🔐</span>,
          tabId: "sessions",
        }
      );

      return adminItems;
    }

    return commonItems;
  };

  const menuItems = getMenuItems();

  // Get organized sections for shop sidebar (DEFINED ONLY ONCE)
  const getShopSections = (): SidebarSection[] => {
    if (userRole !== "shop") return [];

    return [
      {
        id: "dashboard",
        title: "DASHBOARD",
        items: [
          {
            title: "Overview",
            href: "/shop?tab=overview",
            icon: (
              <OverviewIcon
                width={24}
                height={24}
                isActive={activeTab === "overview"}
              />
            ),
            tabId: "overview",
          },
        ],
      },
      {
        id: "service",
        title: "SERVICE",
        items: [
          {
            title: "Services",
            href: "/shop?tab=services",
            icon: <ShoppingBag className="w-5 h-5" />,
            tabId: "services",
          },
          {
            title: "Bookings",
            href: "/shop?tab=bookings",
            icon: <Receipt className="w-5 h-5" />,
            tabId: "bookings",
          },
             {
              title: "Analytics",
              href: "/shop?tab=service-analytics",
              icon: <BarChart3 className="w-4 h-4" />,
              tabId: "service-analytics",
            },
        ],
      },
      {
        id: "appointments",
        title: "APPOINTMENTS",
        items: [
          {
            title: "Availability",
            href: "/shop?tab=availability-settings",
            icon: <Clock className="w-5 h-5" />,
            tabId: "availability-settings",
          },
          {
            title: "Calendar",
            href: "/shop?tab=appointment-calendar",
            icon: <Calendar className="w-5 h-5" />,
            tabId: "appointment-calendar",
          },
        ],
      },
      {
        id: "rewards",
        title: "REWARDS MANAGEMENT",
        items: [
          {
            title: "Issue Rewards",
            href: "/shop?tab=issue-rewards",
            icon: (
              <IssueRewardsIcon
                width={24}
                height={24}
                isActive={activeTab === "issue-rewards"}
              />
            ),
            tabId: "issue-rewards",
          },
          {
            title: "Redeem",
            href: "/shop?tab=redeem",
            icon: (
              <RedeemIcon
                width={24}
                height={24}
                isActive={activeTab === "redeem"}
              />
            ),
            tabId: "redeem",
          },
          {
            title: "Promo Codes",
            href: "/shop?tab=promo-codes",
            icon: <span className="text-xl">🏷️</span>,
            tabId: "promo-codes",
          },
        ],
      },
      {
        id: "customers",
        title: "CUSTOMERS",
        items: [
          {
            title: "Customers",
            href: "/shop?tab=customers",
            icon: (
              <CustomerIcon
                width={24}
                height={24}
                isActive={activeTab === "customers"}
              />
            ),
            tabId: "customers",
          },
          {
            title: "Lookup",
            href: "/shop?tab=lookup",
            icon: (
              <LookupIcon
                width={24}
                height={24}
                isActive={activeTab === "lookup"}
              />
            ),
            tabId: "lookup",
          },
        ],
      },
      {
        id: "shop-tools",
        title: "SHOP TOOLS",
        items: [
          {
            title: "Marketing",
            href: "/shop?tab=marketing",
            icon: <span className="text-xl">📢</span>,
            tabId: "marketing",
          },
          {
            title: "Affiliate Groups",
            href: "/shop/groups",
            icon: <Users className="w-5 h-5" />,
            tabId: "groups",
          },
          {
            title: "Shop Location",
            href: "/shop?tab=shop-location",
            icon: <MapPin className="w-5 h-5" />,
            tabId: "shop-location",
          },
          {
            title: "Buy Credits",
            href: "/shop?tab=purchase",
            icon: (
              <BuyRcnIcon
                width={24}
                height={24}
                isActive={activeTab === "purchase"}
              />
            ),
            tabId: "purchase",
          },
        ],
      },
    ];
  };

  const shopSections = getShopSections();

  // Toggle section (DEFINED ONLY ONCE)
  const toggleSection = (sectionId: string) => {
    setExpandedSections((prev) =>
      prev.includes(sectionId)
        ? prev.filter((id) => id !== sectionId)
        : [...prev, sectionId]
    );
  };

  const bottomMenuItems: SidebarItem[] =
    userRole === "shop"
      ? [
          {
            title: "Settings",
            href: "/shop?tab=settings",
            icon: <Settings className="w-5 h-5" />,
            tabId: "settings",
          },
          {
            title: "Logout",
            href: "/logout",
            icon: <LogOut className="w-5 h-5" />,
          },
        ]
      : userRole === "customer"
      ? [
          {
            title: "Settings",
            href: "/customer?tab=settings",
            icon: <SettingsIcon width={24} height={24} />,
            tabId: "settings",
          },
          {
            title: "Logout",
            href: "/logout",
            icon: <LogoutIcon width={24} height={24} />,
          },
        ]
      : [
          {
            title: "Settings",
            href: `/${userRole}?tab=settings`,
            icon: <SettingsIcon width={24} height={24} />,
          },
          {
            title: "Logout",
            href: "/logout",
            icon: <LogoutIcon width={24} height={24} />,
          },
        ];

  return (
    <>
      {/* Mobile Menu Toggle */}
      <button
        onClick={onToggle}
        className="lg:hidden fixed top-3 left-3 sm:top-4 sm:left-4 z-50 p-1.5 sm:p-2 rounded-lg bg-gray-900 text-yellow-400 hover:bg-gray-800"
      >
        {isOpen ? (
          <X className="w-5 h-5 sm:w-6 sm:h-6" />
        ) : (
          <Menu className="w-5 h-5 sm:w-6 sm:h-6" />
        )}
      </button>

      {/* Overlay for mobile */}
      {isOpen && (
        <div
          className="lg:hidden fixed inset-0 bg-black bg-opacity-50 z-30"
          onClick={onToggle}
        />
      )}

      {/* Sidebar */}
      <aside
        className={`
          fixed left-0 top-0 h-full bg-[#101010] text-white z-40
          transition-all duration-300 ease-in-out
          ${isOpen ? "translate-x-0" : "-translate-x-full lg:translate-x-0"}
          ${isCollapsed ? "w-20" : "w-64"} border-r border-gray-800
        `}
      >
        <div className="flex flex-col h-full">
          {/* Logo/Brand with Collapse Button */}
          <div className="relative p-4 sm:p-6 border-b border-gray-800 flex-shrink-0">
            <button
              onClick={() => {
                const destination = `/${userRole}?tab=overview`;
                router.push(destination);
              }}
              className="flex items-center space-x-2 cursor-pointer hover:opacity-80 transition-opacity w-full"
              title={`Go to ${userRole} homepage`}
            >
              {!isCollapsed && (
                <img
                  src="/img/nav-logo.png"
                  alt="RepairCoin Logo"
                  className="w-auto"
                />
              )}
              {isCollapsed && (
                <div className="w-8 h-8 sm:w-10 sm:h-10 bg-yellow-400 rounded-full flex items-center justify-center">
                  <span className="text-black font-bold text-xs sm:text-sm">
                    RC
                  </span>
                </div>
              )}
            </button>
            {/* Collapse Toggle Button - Only visible on desktop */}
            <button
              onClick={handleCollapseToggle}
              className="hidden lg:flex absolute -right-3 top-1/2 -translate-y-1/2 bg-gray-900 hover:bg-gray-800 text-yellow-400 rounded-full p-1 sm:p-1.5 shadow-lg border border-gray-700 transition-colors"
            >
              {isCollapsed ? (
                <ChevronRight className="w-3 h-3 sm:w-4 sm:h-4" />
              ) : (
                <ChevronLeft className="w-3 h-3 sm:w-4 sm:h-4" />
              )}
            </button>
          </div>

          {/* Scrollable Content Area - Hidden scrollbar */}
          <div className="flex-1 overflow-y-auto [&::-webkit-scrollbar]:hidden [-ms-overflow-style:none] [scrollbar-width:none]">
            {/* Search Box - Only for shop */}
            {!isCollapsed && userRole === "shop" && (
              <div className="px-4 pt-4 pb-2">
                <div className="relative">
                  <Search className="absolute left-3 top-1/2 -translate-y-1/2 w-4 h-4 text-gray-400" />
                  <input
                    type="text"
                    placeholder="Search"
                    value={searchQuery}
                    onChange={(e) => setSearchQuery(e.target.value)}
                    className="w-full bg-transparent border border-gray-600 rounded-lg pl-10 pr-4 py-2 text-sm text-white placeholder-gray-400 focus:outline-none focus:border-[#FFCC00] transition-colors"
                  />
                </div>
              </div>
            )}

            {/* Main Navigation */}
            <nav className="py-3 sm:py-4">
              {userRole === "shop" && !isCollapsed ? (
                /* Shop Sidebar with Sections */
                <div className="space-y-4 px-2 sm:px-3">
                  {shopSections.map((section) => {
                    const isSectionExpanded = expandedSections.includes(
                      section.id
                    );

                    return (
                      <div key={section.id}>
                        {/* Section Header */}
                        <button
                          onClick={() => toggleSection(section.id)}
                          className="flex items-center justify-between w-full px-2 py-2 text-[#FFCC00] text-xs font-semibold tracking-wider hover:opacity-80 transition-opacity"
                        >
                          <span>{section.title}</span>
                          <ChevronDown
                            className={`w-4 h-4 transition-transform duration-200 ${
                              isSectionExpanded ? "rotate-180" : ""
                            }`}
                          />
                        </button>

                        {/* Section Items */}
                        {isSectionExpanded && (
                          <ul className="space-y-1 mt-2">
                            {section.items.map((item) => {
                              const isActive = item.tabId
                                ? activeTab === item.tabId
                                : pathname === item.href;

                              const handleClick = (e: React.MouseEvent) => {
                                if (item.tabId && onTabChange) {
                                  e.preventDefault();
                                  onTabChange(item.tabId);
                                }
                              };

                              return (
                                <li key={item.href}>
                                  <Link
                                    href={item.href}
                                    onClick={handleClick}
                                    className={`
                                      flex items-center space-x-3 px-3 sm:px-4 py-2 sm:py-3 rounded-lg
                                      transition-colors duration-200
                                      ${
                                        isActive
                                          ? "bg-[#FFCC00] text-[#101010] font-medium"
                                          : "text-white hover:bg-gray-800 hover:text-white"
                                      }
                                    `}
                                  >
                                    <div className="w-5 h-5 flex items-center justify-center">
                                      {React.isValidElement(item.icon)
                                        ? React.cloneElement(
                                            item.icon as React.ReactElement<any>,
                                            {
                                              className: `w-5 h-5 ${
                                                isActive ? "text-[#101010]" : ""
                                              }`,
                                            }
                                          )
                                        : item.icon}
                                    </div>
                                    <span className="text-sm sm:text-base">
                                      {item.title}
                                    </span>
                                  </Link>
                                </li>
                              );
                            })}
                          </ul>
                        )}
                      </div>
                    );
                  })}
                </div>
              ) : (
                /* Regular Sidebar for other roles or collapsed state */
                <ul className="space-y-1 px-2 sm:px-3">
                  {menuItems.map((item) => {
                    const hasSubItems =
                      item.subItems && item.subItems.length > 0;
                    const isExpanded = expandedItems.includes(
                      item.tabId || item.href
                    );
                    const hasActiveSubItem =
                      hasSubItems &&
                      item.subItems?.some((sub) => activeTab === sub.tabId);
                    const isDirectlyActive =
                      (userRole === "shop" ||
                        userRole === "customer" ||
                        userRole === "admin") &&
                      item.tabId
                        ? activeTab === item.tabId
                        : pathname === item.href ||
                          (item.href !== `/${userRole}` &&
                            pathname.startsWith(item.href));

                    const handleClick = (e: React.MouseEvent) => {
                      if (item.href === "/logout") {
                        e.preventDefault();
                        handleLogout();
                      } else if (hasSubItems) {
                        e.preventDefault();
                        const itemId = item.tabId || item.href;
                        setExpandedItems((prev) =>
                          prev.includes(itemId)
                            ? prev.filter((id) => id !== itemId)
                            : [...prev, itemId]
                        );
                        // Still navigate to main tab when clicking parent
                        if (
                          (userRole === "shop" ||
                            userRole === "customer" ||
                            userRole === "admin") &&
                          item.tabId &&
                          onTabChange
                        ) {
                          onTabChange(item.tabId);
                        }
                      } else if (
                        (userRole === "shop" ||
                          userRole === "customer" ||
                          userRole === "admin") &&
                        item.tabId &&
                        onTabChange
                      ) {
                        e.preventDefault();
                        onTabChange(item.tabId);
                      }
                    };

                    return (
                      <li key={item.href}>
                        <Link
                          href={item.href}
                          onClick={handleClick}
                          className={`
                            flex items-center ${
                              isCollapsed ? "justify-center" : "justify-between"
                            } px-3 sm:px-4 py-2 sm:py-3 rounded-lg
                            transition-colors duration-200
                            ${
                              isDirectlyActive
                                ? "bg-yellow-400 text-gray-900 font-medium"
                                : hasActiveSubItem
                                ? "bg-gray-800 text-yellow-400 font-medium border border-yellow-400 border-opacity-30"
                                : "text-gray-300 hover:bg-gray-800 hover:text-white"
                            }
                          `}
                          title={isCollapsed ? item.title : undefined}
                        >
                          <div
                            className={`flex items-center ${
                              isCollapsed ? "" : "space-x-3"
                            }`}
                          >
                            {React.isValidElement(item.icon)
                              ? React.cloneElement(
                                  item.icon as React.ReactElement<any>,
                                  {
                                    className: `w-4 h-4 sm:w-5 sm:h-5 ${
                                      isDirectlyActive
                                        ? "text-gray-900"
                                        : hasActiveSubItem
                                        ? "text-yellow-400"
                                        : ""
                                    }`,
                                  }
                                )
                              : item.icon}
                            {!isCollapsed && (
                              <span className="text-sm sm:text-base">
                                {item.title}
                              </span>
                            )}
                          </div>
                          {!isCollapsed && hasSubItems && (
                            <ChevronDown
                              className={`w-4 h-4 transition-transform duration-200 ${
                                isExpanded ? "rotate-180" : ""
                              } ${
                                isDirectlyActive
                                  ? "text-gray-900"
                                  : hasActiveSubItem
                                  ? "text-yellow-400"
                                  : "text-gray-400"
                              }`}
                            />
                          )}
                        </Link>

                        {/* Sub Items */}
                        {!isCollapsed && hasSubItems && isExpanded && (
                          <ul className="mt-1 ml-4 space-y-1">
                            {item.subItems?.map((subItem) => {
                              const subIsActive =
                                (userRole === "shop" ||
                                  userRole === "customer" ||
                                  userRole === "admin") &&
                                subItem.tabId
                                  ? activeSubTab === subItem.tabId
                                  : pathname === subItem.href;

                              const handleSubClick = (e: React.MouseEvent) => {
                                if (
                                  (userRole === "shop" ||
                                    userRole === "customer" ||
                                    userRole === "admin") &&
                                  subItem.tabId &&
                                  onTabChange
                                ) {
                                  e.preventDefault();
                                  onTabChange(subItem.tabId);
                                }
                              };

                              return (
                                <li key={subItem.href}>
                                  <Link
                                    href={subItem.href}
                                    onClick={handleSubClick}
                                    className={`
                                      flex items-center space-x-2 px-3 py-2 rounded-lg
                                      transition-colors duration-200 text-sm
                                      ${
                                        subIsActive
                                          ? "bg-[#FFCC00] text-gray-900 font-medium"
                                          : "text-gray-400 hover:bg-gray-800 hover:text-white"
                                      }
                                    `}
                                  >
                                    <span
                                      className={
                                        subIsActive ? "text-gray-900" : ""
                                      }
                                    >
                                      {subItem.icon}
                                    </span>
                                    <span>{subItem.title}</span>
                                  </Link>
                                </li>
                              );
                            })}
                          </ul>
                        )}
                      </li>
                    );
                  })}
                </ul>
              )}
            </nav>

            {/* Settings Section */}
            <div className="border-t border-gray-800 p-3 sm:p-4">
              {!isCollapsed && userRole === "shop" && (
                <button
                  onClick={() => toggleSection("settings")}
                  className="flex items-center justify-between w-full px-2 py-2 text-[#FFCC00] text-xs font-semibold tracking-wider hover:opacity-80 transition-opacity mb-2"
                >
                  <span>SETTINGS</span>
                  <ChevronDown
                    className={`w-4 h-4 transition-transform duration-200 ${
                      expandedSections.includes("settings") ? "rotate-180" : ""
                    }`}
                  />
                </button>
              )}

              {/* Show items if: not collapsed, OR not shop role, OR section is expanded */}
              {(isCollapsed ||
                userRole !== "shop" ||
                expandedSections.includes("settings")) && (
                <ul className="space-y-1">
                  {bottomMenuItems.map((item) => {
                    const isActive =
                      (userRole === "shop" ||
                        userRole === "customer" ||
                        userRole === "admin") &&
                      item.tabId
                        ? activeTab === item.tabId
                        : pathname === item.href;

                    const handleClick = (e: React.MouseEvent) => {
                      if (item.href === "/logout") {
                        e.preventDefault();
                        handleLogout();
                      } else if (
                        (userRole === "shop" ||
                          userRole === "customer" ||
                          userRole === "admin") &&
                        item.tabId &&
                        onTabChange
                      ) {
                        e.preventDefault();
                        onTabChange(item.tabId);
                      }
                    };

                    return (
                      <li key={item.href}>
                        <Link
                          href={item.href}
                          onClick={handleClick}
                          className={`
                            flex items-center ${
                              isCollapsed ? "justify-center" : "space-x-3"
                            } px-3 sm:px-4 py-2 sm:py-3 rounded-lg
                            transition-colors duration-200
                            ${
                              isActive
                                ? "bg-[#FFCC00] text-[#101010] font-medium"
                                : "text-gray-300 hover:bg-gray-800 hover:text-white"
                            }
                          `}
                          title={isCollapsed ? item.title : undefined}
                        >
                          {React.isValidElement(item.icon)
                            ? React.cloneElement(
                                item.icon as React.ReactElement<any>,
                                {
                                  className: `w-4 h-4 sm:w-5 sm:h-5 ${
                                    isActive ? "text-[#101010]" : ""
                                  }`,
                                }
                              )
                            : item.icon}
                          {!isCollapsed && (
                            <span className="text-sm sm:text-base">
                              {item.title}
                            </span>
                          )}
                        </Link>
                      </li>
                    );
                  })}
                </ul>
              )}
            </div>

            {/* Help Card - Part of scrollable area at the bottom */}
            {!isCollapsed && userRole === "shop" && (
              <div className="p-4">
                <div className="bg-gradient-to-br from-[#FFCC00] to-[#FFB800] rounded-2xl p-4 relative overflow-hidden min-h-[176px]">
                  {/* Bottom shadow gradient */}
                  <div className="absolute bottom-0 left-0 right-0 h-14 bg-gradient-to-t from-black/80 via-black/60 to-transparent rounded-b-2xl pointer-events-none z-[5]" />

                  {/* Content */}
                  <div className="relative z-10">
                    {/* Help Icon */}
                    <div className="bg-white rounded-xl p-2 w-9 h-9 flex items-center justify-center mb-3">
                      <HelpCircle className="w-5 h-5 text-[#0075FF]" />
                    </div>

                    {/* Text */}
                    <h3 className="text-[#101010] font-bold text-sm mb-1 p-1">
                      Need help?
                    </h3>
                    <p className="text-[#101010] text-xs mb-3 opacity-90">
                      We&apos;re just a message away.
                    </p>

                    {/* Contact Icons */}
                    <div className="flex items-center gap-2">
                      <button
                        onClick={() => window.open("tel:+1234567890", "_self")}
                        className="bg-black rounded-full p-2 hover:bg-gray-800 transition-colors"
                        title="Call us"
                      >
                        <Phone className="w-4 h-4 text-white" />
                      </button>
                      <button
                        onClick={() =>
                          window.open("mailto:support@repaircoin.com", "_blank")
                        }
                        className="bg-[#EBEFF5] rounded-full p-2 hover:bg-gray-300 transition-colors"
                        title="Email us"
                      >
                        <Mail className="w-4 h-4 text-black" />
                      </button>
                      <button
                        onClick={() =>
                          window.open("https://wa.me/1234567890", "_blank")
                        }
                        className="bg-[#EBEFF5] rounded-full p-2 hover:bg-gray-300 transition-colors"
                        title="Chat with us"
                      >
                        <MessageCircle className="w-4 h-4 text-black" />
                      </button>
                    </div>
                  </div>
                </div>
              </div>
            )}
          </div>
        </div>
      </aside>
    </>
  );
};

export default Sidebar;<|MERGE_RESOLUTION|>--- conflicted
+++ resolved
@@ -26,13 +26,10 @@
   Receipt,
   Heart,
   BarChart3,
-<<<<<<< HEAD
   UserPlus,
   CheckCircle,
-=======
   Calendar,
   Clock,
->>>>>>> 3884cdc4
 } from "lucide-react";
 import {
   IssueRewardsIcon,
